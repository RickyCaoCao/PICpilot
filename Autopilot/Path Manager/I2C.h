--- conflicted
+++ resolved
@@ -9,10 +9,7 @@
 #define I2C_H
 
 #include "main.h"
-<<<<<<< HEAD
-=======
 //#include "delay.h"
->>>>>>> 8abe64b1
 
 #define READ 1
 #define WRITE 0
