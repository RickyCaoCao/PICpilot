--- conflicted
+++ resolved
@@ -44,18 +44,12 @@
 # Distribution Directory
 DISTDIR=dist/${CND_CONF}/${IMAGE_TYPE}
 
-# Source Files Quoted if spaced
-SOURCEFILES_QUOTED_IF_SPACED=AttitudeManager.c OrientationControl.c StateMachine.c ../Common/Common.c ../Common/clock.c InterchipDMA.c UART1.c StartupErrorCodes.c debug.c net_outbound.c net_inbound.c net_common.c UART2.c cameraManager.c InputCapture.c OutputCompare.c PWM.c fmath.c delay.c StringUtils.c timer.c VN100.c VN_lib.c VN_math.c VN_user.c Anaconda.c DisplayQuad.c main.c
-
 # Object Files Quoted if spaced
-OBJECTFILES_QUOTED_IF_SPACED=${OBJECTDIR}/AttitudeManager.o ${OBJECTDIR}/OrientationControl.o ${OBJECTDIR}/StateMachine.o ${OBJECTDIR}/_ext/2108356922/Common.o ${OBJECTDIR}/_ext/2108356922/clock.o ${OBJECTDIR}/InterchipDMA.o ${OBJECTDIR}/UART1.o ${OBJECTDIR}/StartupErrorCodes.o ${OBJECTDIR}/debug.o ${OBJECTDIR}/net_outbound.o ${OBJECTDIR}/net_inbound.o ${OBJECTDIR}/net_common.o ${OBJECTDIR}/UART2.o ${OBJECTDIR}/cameraManager.o ${OBJECTDIR}/InputCapture.o ${OBJECTDIR}/OutputCompare.o ${OBJECTDIR}/PWM.o ${OBJECTDIR}/fmath.o ${OBJECTDIR}/delay.o ${OBJECTDIR}/StringUtils.o ${OBJECTDIR}/timer.o ${OBJECTDIR}/VN100.o ${OBJECTDIR}/VN_lib.o ${OBJECTDIR}/VN_math.o ${OBJECTDIR}/VN_user.o ${OBJECTDIR}/Anaconda.o ${OBJECTDIR}/DisplayQuad.o ${OBJECTDIR}/main.o
-POSSIBLE_DEPFILES=${OBJECTDIR}/AttitudeManager.o.d ${OBJECTDIR}/OrientationControl.o.d ${OBJECTDIR}/StateMachine.o.d ${OBJECTDIR}/_ext/2108356922/Common.o.d ${OBJECTDIR}/_ext/2108356922/clock.o.d ${OBJECTDIR}/InterchipDMA.o.d ${OBJECTDIR}/UART1.o.d ${OBJECTDIR}/StartupErrorCodes.o.d ${OBJECTDIR}/debug.o.d ${OBJECTDIR}/net_outbound.o.d ${OBJECTDIR}/net_inbound.o.d ${OBJECTDIR}/net_common.o.d ${OBJECTDIR}/UART2.o.d ${OBJECTDIR}/cameraManager.o.d ${OBJECTDIR}/InputCapture.o.d ${OBJECTDIR}/OutputCompare.o.d ${OBJECTDIR}/PWM.o.d ${OBJECTDIR}/fmath.o.d ${OBJECTDIR}/delay.o.d ${OBJECTDIR}/StringUtils.o.d ${OBJECTDIR}/timer.o.d ${OBJECTDIR}/VN100.o.d ${OBJECTDIR}/VN_lib.o.d ${OBJECTDIR}/VN_math.o.d ${OBJECTDIR}/VN_user.o.d ${OBJECTDIR}/Anaconda.o.d ${OBJECTDIR}/DisplayQuad.o.d ${OBJECTDIR}/main.o.d
+OBJECTFILES_QUOTED_IF_SPACED=${OBJECTDIR}/AttitudeManager.o ${OBJECTDIR}/OrientationControl.o ${OBJECTDIR}/StateMachine.o ${OBJECTDIR}/_ext/2108356922/Common.o ${OBJECTDIR}/_ext/2108356922/clock.o ${OBJECTDIR}/InterchipDMA.o ${OBJECTDIR}/StartupErrorCodes.o ${OBJECTDIR}/net_outbound.o ${OBJECTDIR}/net_inbound.o ${OBJECTDIR}/net_common.o ${OBJECTDIR}/UART2.o ${OBJECTDIR}/cameraManager.o ${OBJECTDIR}/InputCapture.o ${OBJECTDIR}/OutputCompare.o ${OBJECTDIR}/PWM.o ${OBJECTDIR}/fmath.o ${OBJECTDIR}/delay.o ${OBJECTDIR}/StringUtils.o ${OBJECTDIR}/timer.o ${OBJECTDIR}/VN100.o ${OBJECTDIR}/VN_lib.o ${OBJECTDIR}/VN_math.o ${OBJECTDIR}/VN_user.o ${OBJECTDIR}/Anaconda.o ${OBJECTDIR}/DisplayQuad.o ${OBJECTDIR}/main.o ${OBJECTDIR}/_ext/2108356922/UART1.o ${OBJECTDIR}/_ext/2108356922/debug.o
+POSSIBLE_DEPFILES=${OBJECTDIR}/AttitudeManager.o.d ${OBJECTDIR}/OrientationControl.o.d ${OBJECTDIR}/StateMachine.o.d ${OBJECTDIR}/_ext/2108356922/Common.o.d ${OBJECTDIR}/_ext/2108356922/clock.o.d ${OBJECTDIR}/InterchipDMA.o.d ${OBJECTDIR}/StartupErrorCodes.o.d ${OBJECTDIR}/net_outbound.o.d ${OBJECTDIR}/net_inbound.o.d ${OBJECTDIR}/net_common.o.d ${OBJECTDIR}/UART2.o.d ${OBJECTDIR}/cameraManager.o.d ${OBJECTDIR}/InputCapture.o.d ${OBJECTDIR}/OutputCompare.o.d ${OBJECTDIR}/PWM.o.d ${OBJECTDIR}/fmath.o.d ${OBJECTDIR}/delay.o.d ${OBJECTDIR}/StringUtils.o.d ${OBJECTDIR}/timer.o.d ${OBJECTDIR}/VN100.o.d ${OBJECTDIR}/VN_lib.o.d ${OBJECTDIR}/VN_math.o.d ${OBJECTDIR}/VN_user.o.d ${OBJECTDIR}/Anaconda.o.d ${OBJECTDIR}/DisplayQuad.o.d ${OBJECTDIR}/main.o.d ${OBJECTDIR}/_ext/2108356922/UART1.o.d ${OBJECTDIR}/_ext/2108356922/debug.o.d
 
 # Object Files
-OBJECTFILES=${OBJECTDIR}/AttitudeManager.o ${OBJECTDIR}/OrientationControl.o ${OBJECTDIR}/StateMachine.o ${OBJECTDIR}/_ext/2108356922/Common.o ${OBJECTDIR}/_ext/2108356922/clock.o ${OBJECTDIR}/InterchipDMA.o ${OBJECTDIR}/UART1.o ${OBJECTDIR}/StartupErrorCodes.o ${OBJECTDIR}/debug.o ${OBJECTDIR}/net_outbound.o ${OBJECTDIR}/net_inbound.o ${OBJECTDIR}/net_common.o ${OBJECTDIR}/UART2.o ${OBJECTDIR}/cameraManager.o ${OBJECTDIR}/InputCapture.o ${OBJECTDIR}/OutputCompare.o ${OBJECTDIR}/PWM.o ${OBJECTDIR}/fmath.o ${OBJECTDIR}/delay.o ${OBJECTDIR}/StringUtils.o ${OBJECTDIR}/timer.o ${OBJECTDIR}/VN100.o ${OBJECTDIR}/VN_lib.o ${OBJECTDIR}/VN_math.o ${OBJECTDIR}/VN_user.o ${OBJECTDIR}/Anaconda.o ${OBJECTDIR}/DisplayQuad.o ${OBJECTDIR}/main.o
-
-# Source Files
-SOURCEFILES=AttitudeManager.c OrientationControl.c StateMachine.c ../Common/Common.c ../Common/clock.c InterchipDMA.c UART1.c StartupErrorCodes.c debug.c net_outbound.c net_inbound.c net_common.c UART2.c cameraManager.c InputCapture.c OutputCompare.c PWM.c fmath.c delay.c StringUtils.c timer.c VN100.c VN_lib.c VN_math.c VN_user.c Anaconda.c DisplayQuad.c main.c
+OBJECTFILES=${OBJECTDIR}/AttitudeManager.o ${OBJECTDIR}/OrientationControl.o ${OBJECTDIR}/StateMachine.o ${OBJECTDIR}/_ext/2108356922/Common.o ${OBJECTDIR}/_ext/2108356922/clock.o ${OBJECTDIR}/InterchipDMA.o ${OBJECTDIR}/StartupErrorCodes.o ${OBJECTDIR}/net_outbound.o ${OBJECTDIR}/net_inbound.o ${OBJECTDIR}/net_common.o ${OBJECTDIR}/UART2.o ${OBJECTDIR}/cameraManager.o ${OBJECTDIR}/InputCapture.o ${OBJECTDIR}/OutputCompare.o ${OBJECTDIR}/PWM.o ${OBJECTDIR}/fmath.o ${OBJECTDIR}/delay.o ${OBJECTDIR}/StringUtils.o ${OBJECTDIR}/timer.o ${OBJECTDIR}/VN100.o ${OBJECTDIR}/VN_lib.o ${OBJECTDIR}/VN_math.o ${OBJECTDIR}/VN_user.o ${OBJECTDIR}/Anaconda.o ${OBJECTDIR}/DisplayQuad.o ${OBJECTDIR}/main.o ${OBJECTDIR}/_ext/2108356922/UART1.o ${OBJECTDIR}/_ext/2108356922/debug.o
 
 
 CFLAGS=
@@ -72,10 +66,7 @@
 FIXDEPS=fixDeps
 
 .build-conf:  ${BUILD_SUBPROJECTS}
-ifneq ($(INFORMATION_MESSAGE), )
-	@echo $(INFORMATION_MESSAGE)
-endif
-	${MAKE}  -f nbproject/Makefile-default.mk dist/${CND_CONF}/${IMAGE_TYPE}/AttitudeManager.${IMAGE_TYPE}.${OUTPUT_SUFFIX}
+	${MAKE} ${MAKE_OPTIONS} -f nbproject/Makefile-default.mk dist/${CND_CONF}/${IMAGE_TYPE}/AttitudeManager.${IMAGE_TYPE}.${OUTPUT_SUFFIX}
 
 MP_PROCESSOR_OPTION=33FJ256GP710
 MP_LINKER_FILE_OPTION=,--script=p33FJ256GP710.gld
@@ -83,403 +74,341 @@
 # Rules for buildStep: compile
 ifeq ($(TYPE_IMAGE), DEBUG_RUN)
 ${OBJECTDIR}/AttitudeManager.o: AttitudeManager.c  nbproject/Makefile-${CND_CONF}.mk
-	@${MKDIR} "${OBJECTDIR}" 
+	@${MKDIR} ${OBJECTDIR} 
 	@${RM} ${OBJECTDIR}/AttitudeManager.o.d 
-	@${RM} ${OBJECTDIR}/AttitudeManager.o 
-	${MP_CC} $(MP_EXTRA_CC_PRE)  AttitudeManager.c  -o ${OBJECTDIR}/AttitudeManager.o  -c -mcpu=$(MP_PROCESSOR_OPTION)  -MMD -MF "${OBJECTDIR}/AttitudeManager.o.d"      -g -D__DEBUG -D__MPLAB_DEBUGGER_ICD3=1    -omf=elf -mlarge-data -O1 -msmart-io=1 -Wall -msfr-warn=off
+	${MP_CC} $(MP_EXTRA_CC_PRE)  AttitudeManager.c  -o ${OBJECTDIR}/AttitudeManager.o  -c -mcpu=$(MP_PROCESSOR_OPTION)  -MMD -MF "${OBJECTDIR}/AttitudeManager.o.d"        -g -D__DEBUG -D__MPLAB_DEBUGGER_ICD3=1  -omf=elf -mlarge-data -O1 -msmart-io=1 -Wall -msfr-warn=off
 	@${FIXDEPS} "${OBJECTDIR}/AttitudeManager.o.d" $(SILENT)  -rsi ${MP_CC_DIR}../ 
 	
 ${OBJECTDIR}/OrientationControl.o: OrientationControl.c  nbproject/Makefile-${CND_CONF}.mk
-	@${MKDIR} "${OBJECTDIR}" 
+	@${MKDIR} ${OBJECTDIR} 
 	@${RM} ${OBJECTDIR}/OrientationControl.o.d 
-	@${RM} ${OBJECTDIR}/OrientationControl.o 
-	${MP_CC} $(MP_EXTRA_CC_PRE)  OrientationControl.c  -o ${OBJECTDIR}/OrientationControl.o  -c -mcpu=$(MP_PROCESSOR_OPTION)  -MMD -MF "${OBJECTDIR}/OrientationControl.o.d"      -g -D__DEBUG -D__MPLAB_DEBUGGER_ICD3=1    -omf=elf -mlarge-data -O1 -msmart-io=1 -Wall -msfr-warn=off
+	${MP_CC} $(MP_EXTRA_CC_PRE)  OrientationControl.c  -o ${OBJECTDIR}/OrientationControl.o  -c -mcpu=$(MP_PROCESSOR_OPTION)  -MMD -MF "${OBJECTDIR}/OrientationControl.o.d"        -g -D__DEBUG -D__MPLAB_DEBUGGER_ICD3=1  -omf=elf -mlarge-data -O1 -msmart-io=1 -Wall -msfr-warn=off
 	@${FIXDEPS} "${OBJECTDIR}/OrientationControl.o.d" $(SILENT)  -rsi ${MP_CC_DIR}../ 
 	
 ${OBJECTDIR}/StateMachine.o: StateMachine.c  nbproject/Makefile-${CND_CONF}.mk
-	@${MKDIR} "${OBJECTDIR}" 
+	@${MKDIR} ${OBJECTDIR} 
 	@${RM} ${OBJECTDIR}/StateMachine.o.d 
-	@${RM} ${OBJECTDIR}/StateMachine.o 
-	${MP_CC} $(MP_EXTRA_CC_PRE)  StateMachine.c  -o ${OBJECTDIR}/StateMachine.o  -c -mcpu=$(MP_PROCESSOR_OPTION)  -MMD -MF "${OBJECTDIR}/StateMachine.o.d"      -g -D__DEBUG -D__MPLAB_DEBUGGER_ICD3=1    -omf=elf -mlarge-data -O1 -msmart-io=1 -Wall -msfr-warn=off
+	${MP_CC} $(MP_EXTRA_CC_PRE)  StateMachine.c  -o ${OBJECTDIR}/StateMachine.o  -c -mcpu=$(MP_PROCESSOR_OPTION)  -MMD -MF "${OBJECTDIR}/StateMachine.o.d"        -g -D__DEBUG -D__MPLAB_DEBUGGER_ICD3=1  -omf=elf -mlarge-data -O1 -msmart-io=1 -Wall -msfr-warn=off
 	@${FIXDEPS} "${OBJECTDIR}/StateMachine.o.d" $(SILENT)  -rsi ${MP_CC_DIR}../ 
 	
 ${OBJECTDIR}/_ext/2108356922/Common.o: ../Common/Common.c  nbproject/Makefile-${CND_CONF}.mk
-	@${MKDIR} "${OBJECTDIR}/_ext/2108356922" 
+	@${MKDIR} ${OBJECTDIR}/_ext/2108356922 
 	@${RM} ${OBJECTDIR}/_ext/2108356922/Common.o.d 
-	@${RM} ${OBJECTDIR}/_ext/2108356922/Common.o 
-	${MP_CC} $(MP_EXTRA_CC_PRE)  ../Common/Common.c  -o ${OBJECTDIR}/_ext/2108356922/Common.o  -c -mcpu=$(MP_PROCESSOR_OPTION)  -MMD -MF "${OBJECTDIR}/_ext/2108356922/Common.o.d"      -g -D__DEBUG -D__MPLAB_DEBUGGER_ICD3=1    -omf=elf -mlarge-data -O1 -msmart-io=1 -Wall -msfr-warn=off
+	${MP_CC} $(MP_EXTRA_CC_PRE)  ../Common/Common.c  -o ${OBJECTDIR}/_ext/2108356922/Common.o  -c -mcpu=$(MP_PROCESSOR_OPTION)  -MMD -MF "${OBJECTDIR}/_ext/2108356922/Common.o.d"        -g -D__DEBUG -D__MPLAB_DEBUGGER_ICD3=1  -omf=elf -mlarge-data -O1 -msmart-io=1 -Wall -msfr-warn=off
 	@${FIXDEPS} "${OBJECTDIR}/_ext/2108356922/Common.o.d" $(SILENT)  -rsi ${MP_CC_DIR}../ 
 	
 ${OBJECTDIR}/_ext/2108356922/clock.o: ../Common/clock.c  nbproject/Makefile-${CND_CONF}.mk
-<<<<<<< HEAD
 	@${MKDIR} ${OBJECTDIR}/_ext/2108356922 
 	@${RM} ${OBJECTDIR}/_ext/2108356922/clock.o.d 
 	${MP_CC} $(MP_EXTRA_CC_PRE)  ../Common/clock.c  -o ${OBJECTDIR}/_ext/2108356922/clock.o  -c -mcpu=$(MP_PROCESSOR_OPTION)  -MMD -MF "${OBJECTDIR}/_ext/2108356922/clock.o.d"        -g -D__DEBUG -D__MPLAB_DEBUGGER_ICD3=1  -omf=elf -mlarge-data -O1 -msmart-io=1 -Wall -msfr-warn=off
-=======
-	@${MKDIR} "${OBJECTDIR}/_ext/2108356922" 
-	@${RM} ${OBJECTDIR}/_ext/2108356922/clock.o.d 
-	@${RM} ${OBJECTDIR}/_ext/2108356922/clock.o 
-	${MP_CC} $(MP_EXTRA_CC_PRE)  ../Common/clock.c  -o ${OBJECTDIR}/_ext/2108356922/clock.o  -c -mcpu=$(MP_PROCESSOR_OPTION)  -MMD -MF "${OBJECTDIR}/_ext/2108356922/clock.o.d"      -g -D__DEBUG -D__MPLAB_DEBUGGER_ICD3=1    -omf=elf -mlarge-data -O1 -msmart-io=1 -Wall -msfr-warn=off
->>>>>>> 1a68505a32a8b23c76a76dca559cc1e7e852ca2a
 	@${FIXDEPS} "${OBJECTDIR}/_ext/2108356922/clock.o.d" $(SILENT)  -rsi ${MP_CC_DIR}../ 
 	
 ${OBJECTDIR}/InterchipDMA.o: InterchipDMA.c  nbproject/Makefile-${CND_CONF}.mk
-	@${MKDIR} "${OBJECTDIR}" 
+	@${MKDIR} ${OBJECTDIR} 
 	@${RM} ${OBJECTDIR}/InterchipDMA.o.d 
-	@${RM} ${OBJECTDIR}/InterchipDMA.o 
-	${MP_CC} $(MP_EXTRA_CC_PRE)  InterchipDMA.c  -o ${OBJECTDIR}/InterchipDMA.o  -c -mcpu=$(MP_PROCESSOR_OPTION)  -MMD -MF "${OBJECTDIR}/InterchipDMA.o.d"      -g -D__DEBUG -D__MPLAB_DEBUGGER_ICD3=1    -omf=elf -mlarge-data -O1 -msmart-io=1 -Wall -msfr-warn=off
+	${MP_CC} $(MP_EXTRA_CC_PRE)  InterchipDMA.c  -o ${OBJECTDIR}/InterchipDMA.o  -c -mcpu=$(MP_PROCESSOR_OPTION)  -MMD -MF "${OBJECTDIR}/InterchipDMA.o.d"        -g -D__DEBUG -D__MPLAB_DEBUGGER_ICD3=1  -omf=elf -mlarge-data -O1 -msmart-io=1 -Wall -msfr-warn=off
 	@${FIXDEPS} "${OBJECTDIR}/InterchipDMA.o.d" $(SILENT)  -rsi ${MP_CC_DIR}../ 
 	
-${OBJECTDIR}/UART1.o: UART1.c  nbproject/Makefile-${CND_CONF}.mk
-	@${MKDIR} "${OBJECTDIR}" 
-	@${RM} ${OBJECTDIR}/UART1.o.d 
-	@${RM} ${OBJECTDIR}/UART1.o 
-	${MP_CC} $(MP_EXTRA_CC_PRE)  UART1.c  -o ${OBJECTDIR}/UART1.o  -c -mcpu=$(MP_PROCESSOR_OPTION)  -MMD -MF "${OBJECTDIR}/UART1.o.d"      -g -D__DEBUG -D__MPLAB_DEBUGGER_ICD3=1    -omf=elf -mlarge-data -O1 -msmart-io=1 -Wall -msfr-warn=off
-	@${FIXDEPS} "${OBJECTDIR}/UART1.o.d" $(SILENT)  -rsi ${MP_CC_DIR}../ 
-	
 ${OBJECTDIR}/StartupErrorCodes.o: StartupErrorCodes.c  nbproject/Makefile-${CND_CONF}.mk
-	@${MKDIR} "${OBJECTDIR}" 
+	@${MKDIR} ${OBJECTDIR} 
 	@${RM} ${OBJECTDIR}/StartupErrorCodes.o.d 
-	@${RM} ${OBJECTDIR}/StartupErrorCodes.o 
-	${MP_CC} $(MP_EXTRA_CC_PRE)  StartupErrorCodes.c  -o ${OBJECTDIR}/StartupErrorCodes.o  -c -mcpu=$(MP_PROCESSOR_OPTION)  -MMD -MF "${OBJECTDIR}/StartupErrorCodes.o.d"      -g -D__DEBUG -D__MPLAB_DEBUGGER_ICD3=1    -omf=elf -mlarge-data -O1 -msmart-io=1 -Wall -msfr-warn=off
+	${MP_CC} $(MP_EXTRA_CC_PRE)  StartupErrorCodes.c  -o ${OBJECTDIR}/StartupErrorCodes.o  -c -mcpu=$(MP_PROCESSOR_OPTION)  -MMD -MF "${OBJECTDIR}/StartupErrorCodes.o.d"        -g -D__DEBUG -D__MPLAB_DEBUGGER_ICD3=1  -omf=elf -mlarge-data -O1 -msmart-io=1 -Wall -msfr-warn=off
 	@${FIXDEPS} "${OBJECTDIR}/StartupErrorCodes.o.d" $(SILENT)  -rsi ${MP_CC_DIR}../ 
 	
-${OBJECTDIR}/debug.o: debug.c  nbproject/Makefile-${CND_CONF}.mk
-	@${MKDIR} "${OBJECTDIR}" 
-	@${RM} ${OBJECTDIR}/debug.o.d 
-	@${RM} ${OBJECTDIR}/debug.o 
-	${MP_CC} $(MP_EXTRA_CC_PRE)  debug.c  -o ${OBJECTDIR}/debug.o  -c -mcpu=$(MP_PROCESSOR_OPTION)  -MMD -MF "${OBJECTDIR}/debug.o.d"      -g -D__DEBUG -D__MPLAB_DEBUGGER_ICD3=1    -omf=elf -mlarge-data -O1 -msmart-io=1 -Wall -msfr-warn=off
-	@${FIXDEPS} "${OBJECTDIR}/debug.o.d" $(SILENT)  -rsi ${MP_CC_DIR}../ 
-	
 ${OBJECTDIR}/net_outbound.o: net_outbound.c  nbproject/Makefile-${CND_CONF}.mk
-	@${MKDIR} "${OBJECTDIR}" 
+	@${MKDIR} ${OBJECTDIR} 
 	@${RM} ${OBJECTDIR}/net_outbound.o.d 
-	@${RM} ${OBJECTDIR}/net_outbound.o 
-	${MP_CC} $(MP_EXTRA_CC_PRE)  net_outbound.c  -o ${OBJECTDIR}/net_outbound.o  -c -mcpu=$(MP_PROCESSOR_OPTION)  -MMD -MF "${OBJECTDIR}/net_outbound.o.d"      -g -D__DEBUG -D__MPLAB_DEBUGGER_ICD3=1    -omf=elf -mlarge-data -O1 -msmart-io=1 -Wall -msfr-warn=off
+	${MP_CC} $(MP_EXTRA_CC_PRE)  net_outbound.c  -o ${OBJECTDIR}/net_outbound.o  -c -mcpu=$(MP_PROCESSOR_OPTION)  -MMD -MF "${OBJECTDIR}/net_outbound.o.d"        -g -D__DEBUG -D__MPLAB_DEBUGGER_ICD3=1  -omf=elf -mlarge-data -O1 -msmart-io=1 -Wall -msfr-warn=off
 	@${FIXDEPS} "${OBJECTDIR}/net_outbound.o.d" $(SILENT)  -rsi ${MP_CC_DIR}../ 
 	
 ${OBJECTDIR}/net_inbound.o: net_inbound.c  nbproject/Makefile-${CND_CONF}.mk
-	@${MKDIR} "${OBJECTDIR}" 
+	@${MKDIR} ${OBJECTDIR} 
 	@${RM} ${OBJECTDIR}/net_inbound.o.d 
-	@${RM} ${OBJECTDIR}/net_inbound.o 
-	${MP_CC} $(MP_EXTRA_CC_PRE)  net_inbound.c  -o ${OBJECTDIR}/net_inbound.o  -c -mcpu=$(MP_PROCESSOR_OPTION)  -MMD -MF "${OBJECTDIR}/net_inbound.o.d"      -g -D__DEBUG -D__MPLAB_DEBUGGER_ICD3=1    -omf=elf -mlarge-data -O1 -msmart-io=1 -Wall -msfr-warn=off
+	${MP_CC} $(MP_EXTRA_CC_PRE)  net_inbound.c  -o ${OBJECTDIR}/net_inbound.o  -c -mcpu=$(MP_PROCESSOR_OPTION)  -MMD -MF "${OBJECTDIR}/net_inbound.o.d"        -g -D__DEBUG -D__MPLAB_DEBUGGER_ICD3=1  -omf=elf -mlarge-data -O1 -msmart-io=1 -Wall -msfr-warn=off
 	@${FIXDEPS} "${OBJECTDIR}/net_inbound.o.d" $(SILENT)  -rsi ${MP_CC_DIR}../ 
 	
 ${OBJECTDIR}/net_common.o: net_common.c  nbproject/Makefile-${CND_CONF}.mk
-	@${MKDIR} "${OBJECTDIR}" 
+	@${MKDIR} ${OBJECTDIR} 
 	@${RM} ${OBJECTDIR}/net_common.o.d 
-	@${RM} ${OBJECTDIR}/net_common.o 
-	${MP_CC} $(MP_EXTRA_CC_PRE)  net_common.c  -o ${OBJECTDIR}/net_common.o  -c -mcpu=$(MP_PROCESSOR_OPTION)  -MMD -MF "${OBJECTDIR}/net_common.o.d"      -g -D__DEBUG -D__MPLAB_DEBUGGER_ICD3=1    -omf=elf -mlarge-data -O1 -msmart-io=1 -Wall -msfr-warn=off
+	${MP_CC} $(MP_EXTRA_CC_PRE)  net_common.c  -o ${OBJECTDIR}/net_common.o  -c -mcpu=$(MP_PROCESSOR_OPTION)  -MMD -MF "${OBJECTDIR}/net_common.o.d"        -g -D__DEBUG -D__MPLAB_DEBUGGER_ICD3=1  -omf=elf -mlarge-data -O1 -msmart-io=1 -Wall -msfr-warn=off
 	@${FIXDEPS} "${OBJECTDIR}/net_common.o.d" $(SILENT)  -rsi ${MP_CC_DIR}../ 
 	
 ${OBJECTDIR}/UART2.o: UART2.c  nbproject/Makefile-${CND_CONF}.mk
-	@${MKDIR} "${OBJECTDIR}" 
+	@${MKDIR} ${OBJECTDIR} 
 	@${RM} ${OBJECTDIR}/UART2.o.d 
-	@${RM} ${OBJECTDIR}/UART2.o 
-	${MP_CC} $(MP_EXTRA_CC_PRE)  UART2.c  -o ${OBJECTDIR}/UART2.o  -c -mcpu=$(MP_PROCESSOR_OPTION)  -MMD -MF "${OBJECTDIR}/UART2.o.d"      -g -D__DEBUG -D__MPLAB_DEBUGGER_ICD3=1    -omf=elf -mlarge-data -O1 -msmart-io=1 -Wall -msfr-warn=off
+	${MP_CC} $(MP_EXTRA_CC_PRE)  UART2.c  -o ${OBJECTDIR}/UART2.o  -c -mcpu=$(MP_PROCESSOR_OPTION)  -MMD -MF "${OBJECTDIR}/UART2.o.d"        -g -D__DEBUG -D__MPLAB_DEBUGGER_ICD3=1  -omf=elf -mlarge-data -O1 -msmart-io=1 -Wall -msfr-warn=off
 	@${FIXDEPS} "${OBJECTDIR}/UART2.o.d" $(SILENT)  -rsi ${MP_CC_DIR}../ 
 	
 ${OBJECTDIR}/cameraManager.o: cameraManager.c  nbproject/Makefile-${CND_CONF}.mk
-	@${MKDIR} "${OBJECTDIR}" 
+	@${MKDIR} ${OBJECTDIR} 
 	@${RM} ${OBJECTDIR}/cameraManager.o.d 
-	@${RM} ${OBJECTDIR}/cameraManager.o 
-	${MP_CC} $(MP_EXTRA_CC_PRE)  cameraManager.c  -o ${OBJECTDIR}/cameraManager.o  -c -mcpu=$(MP_PROCESSOR_OPTION)  -MMD -MF "${OBJECTDIR}/cameraManager.o.d"      -g -D__DEBUG -D__MPLAB_DEBUGGER_ICD3=1    -omf=elf -mlarge-data -O1 -msmart-io=1 -Wall -msfr-warn=off
+	${MP_CC} $(MP_EXTRA_CC_PRE)  cameraManager.c  -o ${OBJECTDIR}/cameraManager.o  -c -mcpu=$(MP_PROCESSOR_OPTION)  -MMD -MF "${OBJECTDIR}/cameraManager.o.d"        -g -D__DEBUG -D__MPLAB_DEBUGGER_ICD3=1  -omf=elf -mlarge-data -O1 -msmart-io=1 -Wall -msfr-warn=off
 	@${FIXDEPS} "${OBJECTDIR}/cameraManager.o.d" $(SILENT)  -rsi ${MP_CC_DIR}../ 
 	
 ${OBJECTDIR}/InputCapture.o: InputCapture.c  nbproject/Makefile-${CND_CONF}.mk
-	@${MKDIR} "${OBJECTDIR}" 
+	@${MKDIR} ${OBJECTDIR} 
 	@${RM} ${OBJECTDIR}/InputCapture.o.d 
-	@${RM} ${OBJECTDIR}/InputCapture.o 
-	${MP_CC} $(MP_EXTRA_CC_PRE)  InputCapture.c  -o ${OBJECTDIR}/InputCapture.o  -c -mcpu=$(MP_PROCESSOR_OPTION)  -MMD -MF "${OBJECTDIR}/InputCapture.o.d"      -g -D__DEBUG -D__MPLAB_DEBUGGER_ICD3=1    -omf=elf -mlarge-data -O1 -msmart-io=1 -Wall -msfr-warn=off
+	${MP_CC} $(MP_EXTRA_CC_PRE)  InputCapture.c  -o ${OBJECTDIR}/InputCapture.o  -c -mcpu=$(MP_PROCESSOR_OPTION)  -MMD -MF "${OBJECTDIR}/InputCapture.o.d"        -g -D__DEBUG -D__MPLAB_DEBUGGER_ICD3=1  -omf=elf -mlarge-data -O1 -msmart-io=1 -Wall -msfr-warn=off
 	@${FIXDEPS} "${OBJECTDIR}/InputCapture.o.d" $(SILENT)  -rsi ${MP_CC_DIR}../ 
 	
 ${OBJECTDIR}/OutputCompare.o: OutputCompare.c  nbproject/Makefile-${CND_CONF}.mk
-	@${MKDIR} "${OBJECTDIR}" 
+	@${MKDIR} ${OBJECTDIR} 
 	@${RM} ${OBJECTDIR}/OutputCompare.o.d 
-	@${RM} ${OBJECTDIR}/OutputCompare.o 
-	${MP_CC} $(MP_EXTRA_CC_PRE)  OutputCompare.c  -o ${OBJECTDIR}/OutputCompare.o  -c -mcpu=$(MP_PROCESSOR_OPTION)  -MMD -MF "${OBJECTDIR}/OutputCompare.o.d"      -g -D__DEBUG -D__MPLAB_DEBUGGER_ICD3=1    -omf=elf -mlarge-data -O1 -msmart-io=1 -Wall -msfr-warn=off
+	${MP_CC} $(MP_EXTRA_CC_PRE)  OutputCompare.c  -o ${OBJECTDIR}/OutputCompare.o  -c -mcpu=$(MP_PROCESSOR_OPTION)  -MMD -MF "${OBJECTDIR}/OutputCompare.o.d"        -g -D__DEBUG -D__MPLAB_DEBUGGER_ICD3=1  -omf=elf -mlarge-data -O1 -msmart-io=1 -Wall -msfr-warn=off
 	@${FIXDEPS} "${OBJECTDIR}/OutputCompare.o.d" $(SILENT)  -rsi ${MP_CC_DIR}../ 
 	
 ${OBJECTDIR}/PWM.o: PWM.c  nbproject/Makefile-${CND_CONF}.mk
-	@${MKDIR} "${OBJECTDIR}" 
+	@${MKDIR} ${OBJECTDIR} 
 	@${RM} ${OBJECTDIR}/PWM.o.d 
-	@${RM} ${OBJECTDIR}/PWM.o 
-	${MP_CC} $(MP_EXTRA_CC_PRE)  PWM.c  -o ${OBJECTDIR}/PWM.o  -c -mcpu=$(MP_PROCESSOR_OPTION)  -MMD -MF "${OBJECTDIR}/PWM.o.d"      -g -D__DEBUG -D__MPLAB_DEBUGGER_ICD3=1    -omf=elf -mlarge-data -O1 -msmart-io=1 -Wall -msfr-warn=off
+	${MP_CC} $(MP_EXTRA_CC_PRE)  PWM.c  -o ${OBJECTDIR}/PWM.o  -c -mcpu=$(MP_PROCESSOR_OPTION)  -MMD -MF "${OBJECTDIR}/PWM.o.d"        -g -D__DEBUG -D__MPLAB_DEBUGGER_ICD3=1  -omf=elf -mlarge-data -O1 -msmart-io=1 -Wall -msfr-warn=off
 	@${FIXDEPS} "${OBJECTDIR}/PWM.o.d" $(SILENT)  -rsi ${MP_CC_DIR}../ 
 	
 ${OBJECTDIR}/fmath.o: fmath.c  nbproject/Makefile-${CND_CONF}.mk
-	@${MKDIR} "${OBJECTDIR}" 
+	@${MKDIR} ${OBJECTDIR} 
 	@${RM} ${OBJECTDIR}/fmath.o.d 
-	@${RM} ${OBJECTDIR}/fmath.o 
-	${MP_CC} $(MP_EXTRA_CC_PRE)  fmath.c  -o ${OBJECTDIR}/fmath.o  -c -mcpu=$(MP_PROCESSOR_OPTION)  -MMD -MF "${OBJECTDIR}/fmath.o.d"      -g -D__DEBUG -D__MPLAB_DEBUGGER_ICD3=1    -omf=elf -mlarge-data -O1 -msmart-io=1 -Wall -msfr-warn=off
+	${MP_CC} $(MP_EXTRA_CC_PRE)  fmath.c  -o ${OBJECTDIR}/fmath.o  -c -mcpu=$(MP_PROCESSOR_OPTION)  -MMD -MF "${OBJECTDIR}/fmath.o.d"        -g -D__DEBUG -D__MPLAB_DEBUGGER_ICD3=1  -omf=elf -mlarge-data -O1 -msmart-io=1 -Wall -msfr-warn=off
 	@${FIXDEPS} "${OBJECTDIR}/fmath.o.d" $(SILENT)  -rsi ${MP_CC_DIR}../ 
 	
 ${OBJECTDIR}/delay.o: delay.c  nbproject/Makefile-${CND_CONF}.mk
-	@${MKDIR} "${OBJECTDIR}" 
+	@${MKDIR} ${OBJECTDIR} 
 	@${RM} ${OBJECTDIR}/delay.o.d 
-	@${RM} ${OBJECTDIR}/delay.o 
-	${MP_CC} $(MP_EXTRA_CC_PRE)  delay.c  -o ${OBJECTDIR}/delay.o  -c -mcpu=$(MP_PROCESSOR_OPTION)  -MMD -MF "${OBJECTDIR}/delay.o.d"      -g -D__DEBUG -D__MPLAB_DEBUGGER_ICD3=1    -omf=elf -mlarge-data -O1 -msmart-io=1 -Wall -msfr-warn=off
+	${MP_CC} $(MP_EXTRA_CC_PRE)  delay.c  -o ${OBJECTDIR}/delay.o  -c -mcpu=$(MP_PROCESSOR_OPTION)  -MMD -MF "${OBJECTDIR}/delay.o.d"        -g -D__DEBUG -D__MPLAB_DEBUGGER_ICD3=1  -omf=elf -mlarge-data -O1 -msmart-io=1 -Wall -msfr-warn=off
 	@${FIXDEPS} "${OBJECTDIR}/delay.o.d" $(SILENT)  -rsi ${MP_CC_DIR}../ 
 	
 ${OBJECTDIR}/StringUtils.o: StringUtils.c  nbproject/Makefile-${CND_CONF}.mk
-	@${MKDIR} "${OBJECTDIR}" 
+	@${MKDIR} ${OBJECTDIR} 
 	@${RM} ${OBJECTDIR}/StringUtils.o.d 
-	@${RM} ${OBJECTDIR}/StringUtils.o 
-	${MP_CC} $(MP_EXTRA_CC_PRE)  StringUtils.c  -o ${OBJECTDIR}/StringUtils.o  -c -mcpu=$(MP_PROCESSOR_OPTION)  -MMD -MF "${OBJECTDIR}/StringUtils.o.d"      -g -D__DEBUG -D__MPLAB_DEBUGGER_ICD3=1    -omf=elf -mlarge-data -O1 -msmart-io=1 -Wall -msfr-warn=off
+	${MP_CC} $(MP_EXTRA_CC_PRE)  StringUtils.c  -o ${OBJECTDIR}/StringUtils.o  -c -mcpu=$(MP_PROCESSOR_OPTION)  -MMD -MF "${OBJECTDIR}/StringUtils.o.d"        -g -D__DEBUG -D__MPLAB_DEBUGGER_ICD3=1  -omf=elf -mlarge-data -O1 -msmart-io=1 -Wall -msfr-warn=off
 	@${FIXDEPS} "${OBJECTDIR}/StringUtils.o.d" $(SILENT)  -rsi ${MP_CC_DIR}../ 
 	
 ${OBJECTDIR}/timer.o: timer.c  nbproject/Makefile-${CND_CONF}.mk
-	@${MKDIR} "${OBJECTDIR}" 
+	@${MKDIR} ${OBJECTDIR} 
 	@${RM} ${OBJECTDIR}/timer.o.d 
-	@${RM} ${OBJECTDIR}/timer.o 
-	${MP_CC} $(MP_EXTRA_CC_PRE)  timer.c  -o ${OBJECTDIR}/timer.o  -c -mcpu=$(MP_PROCESSOR_OPTION)  -MMD -MF "${OBJECTDIR}/timer.o.d"      -g -D__DEBUG -D__MPLAB_DEBUGGER_ICD3=1    -omf=elf -mlarge-data -O1 -msmart-io=1 -Wall -msfr-warn=off
+	${MP_CC} $(MP_EXTRA_CC_PRE)  timer.c  -o ${OBJECTDIR}/timer.o  -c -mcpu=$(MP_PROCESSOR_OPTION)  -MMD -MF "${OBJECTDIR}/timer.o.d"        -g -D__DEBUG -D__MPLAB_DEBUGGER_ICD3=1  -omf=elf -mlarge-data -O1 -msmart-io=1 -Wall -msfr-warn=off
 	@${FIXDEPS} "${OBJECTDIR}/timer.o.d" $(SILENT)  -rsi ${MP_CC_DIR}../ 
 	
 ${OBJECTDIR}/VN100.o: VN100.c  nbproject/Makefile-${CND_CONF}.mk
-	@${MKDIR} "${OBJECTDIR}" 
+	@${MKDIR} ${OBJECTDIR} 
 	@${RM} ${OBJECTDIR}/VN100.o.d 
-	@${RM} ${OBJECTDIR}/VN100.o 
-	${MP_CC} $(MP_EXTRA_CC_PRE)  VN100.c  -o ${OBJECTDIR}/VN100.o  -c -mcpu=$(MP_PROCESSOR_OPTION)  -MMD -MF "${OBJECTDIR}/VN100.o.d"      -g -D__DEBUG -D__MPLAB_DEBUGGER_ICD3=1    -omf=elf -mlarge-data -O1 -msmart-io=1 -Wall -msfr-warn=off
+	${MP_CC} $(MP_EXTRA_CC_PRE)  VN100.c  -o ${OBJECTDIR}/VN100.o  -c -mcpu=$(MP_PROCESSOR_OPTION)  -MMD -MF "${OBJECTDIR}/VN100.o.d"        -g -D__DEBUG -D__MPLAB_DEBUGGER_ICD3=1  -omf=elf -mlarge-data -O1 -msmart-io=1 -Wall -msfr-warn=off
 	@${FIXDEPS} "${OBJECTDIR}/VN100.o.d" $(SILENT)  -rsi ${MP_CC_DIR}../ 
 	
 ${OBJECTDIR}/VN_lib.o: VN_lib.c  nbproject/Makefile-${CND_CONF}.mk
-	@${MKDIR} "${OBJECTDIR}" 
+	@${MKDIR} ${OBJECTDIR} 
 	@${RM} ${OBJECTDIR}/VN_lib.o.d 
-	@${RM} ${OBJECTDIR}/VN_lib.o 
-	${MP_CC} $(MP_EXTRA_CC_PRE)  VN_lib.c  -o ${OBJECTDIR}/VN_lib.o  -c -mcpu=$(MP_PROCESSOR_OPTION)  -MMD -MF "${OBJECTDIR}/VN_lib.o.d"      -g -D__DEBUG -D__MPLAB_DEBUGGER_ICD3=1    -omf=elf -mlarge-data -O1 -msmart-io=1 -Wall -msfr-warn=off
+	${MP_CC} $(MP_EXTRA_CC_PRE)  VN_lib.c  -o ${OBJECTDIR}/VN_lib.o  -c -mcpu=$(MP_PROCESSOR_OPTION)  -MMD -MF "${OBJECTDIR}/VN_lib.o.d"        -g -D__DEBUG -D__MPLAB_DEBUGGER_ICD3=1  -omf=elf -mlarge-data -O1 -msmart-io=1 -Wall -msfr-warn=off
 	@${FIXDEPS} "${OBJECTDIR}/VN_lib.o.d" $(SILENT)  -rsi ${MP_CC_DIR}../ 
 	
 ${OBJECTDIR}/VN_math.o: VN_math.c  nbproject/Makefile-${CND_CONF}.mk
-	@${MKDIR} "${OBJECTDIR}" 
+	@${MKDIR} ${OBJECTDIR} 
 	@${RM} ${OBJECTDIR}/VN_math.o.d 
-	@${RM} ${OBJECTDIR}/VN_math.o 
-	${MP_CC} $(MP_EXTRA_CC_PRE)  VN_math.c  -o ${OBJECTDIR}/VN_math.o  -c -mcpu=$(MP_PROCESSOR_OPTION)  -MMD -MF "${OBJECTDIR}/VN_math.o.d"      -g -D__DEBUG -D__MPLAB_DEBUGGER_ICD3=1    -omf=elf -mlarge-data -O1 -msmart-io=1 -Wall -msfr-warn=off
+	${MP_CC} $(MP_EXTRA_CC_PRE)  VN_math.c  -o ${OBJECTDIR}/VN_math.o  -c -mcpu=$(MP_PROCESSOR_OPTION)  -MMD -MF "${OBJECTDIR}/VN_math.o.d"        -g -D__DEBUG -D__MPLAB_DEBUGGER_ICD3=1  -omf=elf -mlarge-data -O1 -msmart-io=1 -Wall -msfr-warn=off
 	@${FIXDEPS} "${OBJECTDIR}/VN_math.o.d" $(SILENT)  -rsi ${MP_CC_DIR}../ 
 	
 ${OBJECTDIR}/VN_user.o: VN_user.c  nbproject/Makefile-${CND_CONF}.mk
-	@${MKDIR} "${OBJECTDIR}" 
+	@${MKDIR} ${OBJECTDIR} 
 	@${RM} ${OBJECTDIR}/VN_user.o.d 
-	@${RM} ${OBJECTDIR}/VN_user.o 
-	${MP_CC} $(MP_EXTRA_CC_PRE)  VN_user.c  -o ${OBJECTDIR}/VN_user.o  -c -mcpu=$(MP_PROCESSOR_OPTION)  -MMD -MF "${OBJECTDIR}/VN_user.o.d"      -g -D__DEBUG -D__MPLAB_DEBUGGER_ICD3=1    -omf=elf -mlarge-data -O1 -msmart-io=1 -Wall -msfr-warn=off
+	${MP_CC} $(MP_EXTRA_CC_PRE)  VN_user.c  -o ${OBJECTDIR}/VN_user.o  -c -mcpu=$(MP_PROCESSOR_OPTION)  -MMD -MF "${OBJECTDIR}/VN_user.o.d"        -g -D__DEBUG -D__MPLAB_DEBUGGER_ICD3=1  -omf=elf -mlarge-data -O1 -msmart-io=1 -Wall -msfr-warn=off
 	@${FIXDEPS} "${OBJECTDIR}/VN_user.o.d" $(SILENT)  -rsi ${MP_CC_DIR}../ 
 	
 ${OBJECTDIR}/Anaconda.o: Anaconda.c  nbproject/Makefile-${CND_CONF}.mk
-	@${MKDIR} "${OBJECTDIR}" 
+	@${MKDIR} ${OBJECTDIR} 
 	@${RM} ${OBJECTDIR}/Anaconda.o.d 
-	@${RM} ${OBJECTDIR}/Anaconda.o 
-	${MP_CC} $(MP_EXTRA_CC_PRE)  Anaconda.c  -o ${OBJECTDIR}/Anaconda.o  -c -mcpu=$(MP_PROCESSOR_OPTION)  -MMD -MF "${OBJECTDIR}/Anaconda.o.d"      -g -D__DEBUG -D__MPLAB_DEBUGGER_ICD3=1    -omf=elf -mlarge-data -O1 -msmart-io=1 -Wall -msfr-warn=off
+	${MP_CC} $(MP_EXTRA_CC_PRE)  Anaconda.c  -o ${OBJECTDIR}/Anaconda.o  -c -mcpu=$(MP_PROCESSOR_OPTION)  -MMD -MF "${OBJECTDIR}/Anaconda.o.d"        -g -D__DEBUG -D__MPLAB_DEBUGGER_ICD3=1  -omf=elf -mlarge-data -O1 -msmart-io=1 -Wall -msfr-warn=off
 	@${FIXDEPS} "${OBJECTDIR}/Anaconda.o.d" $(SILENT)  -rsi ${MP_CC_DIR}../ 
 	
 ${OBJECTDIR}/DisplayQuad.o: DisplayQuad.c  nbproject/Makefile-${CND_CONF}.mk
-	@${MKDIR} "${OBJECTDIR}" 
+	@${MKDIR} ${OBJECTDIR} 
 	@${RM} ${OBJECTDIR}/DisplayQuad.o.d 
-	@${RM} ${OBJECTDIR}/DisplayQuad.o 
-	${MP_CC} $(MP_EXTRA_CC_PRE)  DisplayQuad.c  -o ${OBJECTDIR}/DisplayQuad.o  -c -mcpu=$(MP_PROCESSOR_OPTION)  -MMD -MF "${OBJECTDIR}/DisplayQuad.o.d"      -g -D__DEBUG -D__MPLAB_DEBUGGER_ICD3=1    -omf=elf -mlarge-data -O1 -msmart-io=1 -Wall -msfr-warn=off
+	${MP_CC} $(MP_EXTRA_CC_PRE)  DisplayQuad.c  -o ${OBJECTDIR}/DisplayQuad.o  -c -mcpu=$(MP_PROCESSOR_OPTION)  -MMD -MF "${OBJECTDIR}/DisplayQuad.o.d"        -g -D__DEBUG -D__MPLAB_DEBUGGER_ICD3=1  -omf=elf -mlarge-data -O1 -msmart-io=1 -Wall -msfr-warn=off
 	@${FIXDEPS} "${OBJECTDIR}/DisplayQuad.o.d" $(SILENT)  -rsi ${MP_CC_DIR}../ 
 	
 ${OBJECTDIR}/main.o: main.c  nbproject/Makefile-${CND_CONF}.mk
-	@${MKDIR} "${OBJECTDIR}" 
+	@${MKDIR} ${OBJECTDIR} 
 	@${RM} ${OBJECTDIR}/main.o.d 
-	@${RM} ${OBJECTDIR}/main.o 
-	${MP_CC} $(MP_EXTRA_CC_PRE)  main.c  -o ${OBJECTDIR}/main.o  -c -mcpu=$(MP_PROCESSOR_OPTION)  -MMD -MF "${OBJECTDIR}/main.o.d"      -g -D__DEBUG -D__MPLAB_DEBUGGER_ICD3=1    -omf=elf -mlarge-data -O1 -msmart-io=1 -Wall -msfr-warn=off
+	${MP_CC} $(MP_EXTRA_CC_PRE)  main.c  -o ${OBJECTDIR}/main.o  -c -mcpu=$(MP_PROCESSOR_OPTION)  -MMD -MF "${OBJECTDIR}/main.o.d"        -g -D__DEBUG -D__MPLAB_DEBUGGER_ICD3=1  -omf=elf -mlarge-data -O1 -msmart-io=1 -Wall -msfr-warn=off
 	@${FIXDEPS} "${OBJECTDIR}/main.o.d" $(SILENT)  -rsi ${MP_CC_DIR}../ 
 	
+${OBJECTDIR}/_ext/2108356922/UART1.o: ../Common/UART1.c  nbproject/Makefile-${CND_CONF}.mk
+	@${MKDIR} ${OBJECTDIR}/_ext/2108356922 
+	@${RM} ${OBJECTDIR}/_ext/2108356922/UART1.o.d 
+	${MP_CC} $(MP_EXTRA_CC_PRE)  ../Common/UART1.c  -o ${OBJECTDIR}/_ext/2108356922/UART1.o  -c -mcpu=$(MP_PROCESSOR_OPTION)  -MMD -MF "${OBJECTDIR}/_ext/2108356922/UART1.o.d"        -g -D__DEBUG -D__MPLAB_DEBUGGER_ICD3=1  -omf=elf -mlarge-data -O1 -msmart-io=1 -Wall -msfr-warn=off
+	@${FIXDEPS} "${OBJECTDIR}/_ext/2108356922/UART1.o.d" $(SILENT)  -rsi ${MP_CC_DIR}../ 
+	
+${OBJECTDIR}/_ext/2108356922/debug.o: ../Common/debug.c  nbproject/Makefile-${CND_CONF}.mk
+	@${MKDIR} ${OBJECTDIR}/_ext/2108356922 
+	@${RM} ${OBJECTDIR}/_ext/2108356922/debug.o.d 
+	${MP_CC} $(MP_EXTRA_CC_PRE)  ../Common/debug.c  -o ${OBJECTDIR}/_ext/2108356922/debug.o  -c -mcpu=$(MP_PROCESSOR_OPTION)  -MMD -MF "${OBJECTDIR}/_ext/2108356922/debug.o.d"        -g -D__DEBUG -D__MPLAB_DEBUGGER_ICD3=1  -omf=elf -mlarge-data -O1 -msmart-io=1 -Wall -msfr-warn=off
+	@${FIXDEPS} "${OBJECTDIR}/_ext/2108356922/debug.o.d" $(SILENT)  -rsi ${MP_CC_DIR}../ 
+	
 else
 ${OBJECTDIR}/AttitudeManager.o: AttitudeManager.c  nbproject/Makefile-${CND_CONF}.mk
-	@${MKDIR} "${OBJECTDIR}" 
+	@${MKDIR} ${OBJECTDIR} 
 	@${RM} ${OBJECTDIR}/AttitudeManager.o.d 
-	@${RM} ${OBJECTDIR}/AttitudeManager.o 
 	${MP_CC} $(MP_EXTRA_CC_PRE)  AttitudeManager.c  -o ${OBJECTDIR}/AttitudeManager.o  -c -mcpu=$(MP_PROCESSOR_OPTION)  -MMD -MF "${OBJECTDIR}/AttitudeManager.o.d"        -g -omf=elf -mlarge-data -O1 -msmart-io=1 -Wall -msfr-warn=off
 	@${FIXDEPS} "${OBJECTDIR}/AttitudeManager.o.d" $(SILENT)  -rsi ${MP_CC_DIR}../ 
 	
 ${OBJECTDIR}/OrientationControl.o: OrientationControl.c  nbproject/Makefile-${CND_CONF}.mk
-	@${MKDIR} "${OBJECTDIR}" 
+	@${MKDIR} ${OBJECTDIR} 
 	@${RM} ${OBJECTDIR}/OrientationControl.o.d 
-	@${RM} ${OBJECTDIR}/OrientationControl.o 
 	${MP_CC} $(MP_EXTRA_CC_PRE)  OrientationControl.c  -o ${OBJECTDIR}/OrientationControl.o  -c -mcpu=$(MP_PROCESSOR_OPTION)  -MMD -MF "${OBJECTDIR}/OrientationControl.o.d"        -g -omf=elf -mlarge-data -O1 -msmart-io=1 -Wall -msfr-warn=off
 	@${FIXDEPS} "${OBJECTDIR}/OrientationControl.o.d" $(SILENT)  -rsi ${MP_CC_DIR}../ 
 	
 ${OBJECTDIR}/StateMachine.o: StateMachine.c  nbproject/Makefile-${CND_CONF}.mk
-	@${MKDIR} "${OBJECTDIR}" 
+	@${MKDIR} ${OBJECTDIR} 
 	@${RM} ${OBJECTDIR}/StateMachine.o.d 
-	@${RM} ${OBJECTDIR}/StateMachine.o 
 	${MP_CC} $(MP_EXTRA_CC_PRE)  StateMachine.c  -o ${OBJECTDIR}/StateMachine.o  -c -mcpu=$(MP_PROCESSOR_OPTION)  -MMD -MF "${OBJECTDIR}/StateMachine.o.d"        -g -omf=elf -mlarge-data -O1 -msmart-io=1 -Wall -msfr-warn=off
 	@${FIXDEPS} "${OBJECTDIR}/StateMachine.o.d" $(SILENT)  -rsi ${MP_CC_DIR}../ 
 	
 ${OBJECTDIR}/_ext/2108356922/Common.o: ../Common/Common.c  nbproject/Makefile-${CND_CONF}.mk
-	@${MKDIR} "${OBJECTDIR}/_ext/2108356922" 
+	@${MKDIR} ${OBJECTDIR}/_ext/2108356922 
 	@${RM} ${OBJECTDIR}/_ext/2108356922/Common.o.d 
-	@${RM} ${OBJECTDIR}/_ext/2108356922/Common.o 
 	${MP_CC} $(MP_EXTRA_CC_PRE)  ../Common/Common.c  -o ${OBJECTDIR}/_ext/2108356922/Common.o  -c -mcpu=$(MP_PROCESSOR_OPTION)  -MMD -MF "${OBJECTDIR}/_ext/2108356922/Common.o.d"        -g -omf=elf -mlarge-data -O1 -msmart-io=1 -Wall -msfr-warn=off
 	@${FIXDEPS} "${OBJECTDIR}/_ext/2108356922/Common.o.d" $(SILENT)  -rsi ${MP_CC_DIR}../ 
 	
 ${OBJECTDIR}/_ext/2108356922/clock.o: ../Common/clock.c  nbproject/Makefile-${CND_CONF}.mk
-	@${MKDIR} "${OBJECTDIR}/_ext/2108356922" 
+	@${MKDIR} ${OBJECTDIR}/_ext/2108356922 
 	@${RM} ${OBJECTDIR}/_ext/2108356922/clock.o.d 
-	@${RM} ${OBJECTDIR}/_ext/2108356922/clock.o 
 	${MP_CC} $(MP_EXTRA_CC_PRE)  ../Common/clock.c  -o ${OBJECTDIR}/_ext/2108356922/clock.o  -c -mcpu=$(MP_PROCESSOR_OPTION)  -MMD -MF "${OBJECTDIR}/_ext/2108356922/clock.o.d"        -g -omf=elf -mlarge-data -O1 -msmart-io=1 -Wall -msfr-warn=off
 	@${FIXDEPS} "${OBJECTDIR}/_ext/2108356922/clock.o.d" $(SILENT)  -rsi ${MP_CC_DIR}../ 
 	
 ${OBJECTDIR}/InterchipDMA.o: InterchipDMA.c  nbproject/Makefile-${CND_CONF}.mk
-	@${MKDIR} "${OBJECTDIR}" 
+	@${MKDIR} ${OBJECTDIR} 
 	@${RM} ${OBJECTDIR}/InterchipDMA.o.d 
-	@${RM} ${OBJECTDIR}/InterchipDMA.o 
 	${MP_CC} $(MP_EXTRA_CC_PRE)  InterchipDMA.c  -o ${OBJECTDIR}/InterchipDMA.o  -c -mcpu=$(MP_PROCESSOR_OPTION)  -MMD -MF "${OBJECTDIR}/InterchipDMA.o.d"        -g -omf=elf -mlarge-data -O1 -msmart-io=1 -Wall -msfr-warn=off
 	@${FIXDEPS} "${OBJECTDIR}/InterchipDMA.o.d" $(SILENT)  -rsi ${MP_CC_DIR}../ 
 	
-${OBJECTDIR}/UART1.o: UART1.c  nbproject/Makefile-${CND_CONF}.mk
-	@${MKDIR} "${OBJECTDIR}" 
-	@${RM} ${OBJECTDIR}/UART1.o.d 
-	@${RM} ${OBJECTDIR}/UART1.o 
-	${MP_CC} $(MP_EXTRA_CC_PRE)  UART1.c  -o ${OBJECTDIR}/UART1.o  -c -mcpu=$(MP_PROCESSOR_OPTION)  -MMD -MF "${OBJECTDIR}/UART1.o.d"        -g -omf=elf -mlarge-data -O1 -msmart-io=1 -Wall -msfr-warn=off
-	@${FIXDEPS} "${OBJECTDIR}/UART1.o.d" $(SILENT)  -rsi ${MP_CC_DIR}../ 
-	
 ${OBJECTDIR}/StartupErrorCodes.o: StartupErrorCodes.c  nbproject/Makefile-${CND_CONF}.mk
-	@${MKDIR} "${OBJECTDIR}" 
+	@${MKDIR} ${OBJECTDIR} 
 	@${RM} ${OBJECTDIR}/StartupErrorCodes.o.d 
-	@${RM} ${OBJECTDIR}/StartupErrorCodes.o 
 	${MP_CC} $(MP_EXTRA_CC_PRE)  StartupErrorCodes.c  -o ${OBJECTDIR}/StartupErrorCodes.o  -c -mcpu=$(MP_PROCESSOR_OPTION)  -MMD -MF "${OBJECTDIR}/StartupErrorCodes.o.d"        -g -omf=elf -mlarge-data -O1 -msmart-io=1 -Wall -msfr-warn=off
 	@${FIXDEPS} "${OBJECTDIR}/StartupErrorCodes.o.d" $(SILENT)  -rsi ${MP_CC_DIR}../ 
 	
-${OBJECTDIR}/debug.o: debug.c  nbproject/Makefile-${CND_CONF}.mk
-	@${MKDIR} "${OBJECTDIR}" 
-	@${RM} ${OBJECTDIR}/debug.o.d 
-	@${RM} ${OBJECTDIR}/debug.o 
-	${MP_CC} $(MP_EXTRA_CC_PRE)  debug.c  -o ${OBJECTDIR}/debug.o  -c -mcpu=$(MP_PROCESSOR_OPTION)  -MMD -MF "${OBJECTDIR}/debug.o.d"        -g -omf=elf -mlarge-data -O1 -msmart-io=1 -Wall -msfr-warn=off
-	@${FIXDEPS} "${OBJECTDIR}/debug.o.d" $(SILENT)  -rsi ${MP_CC_DIR}../ 
-	
 ${OBJECTDIR}/net_outbound.o: net_outbound.c  nbproject/Makefile-${CND_CONF}.mk
-	@${MKDIR} "${OBJECTDIR}" 
+	@${MKDIR} ${OBJECTDIR} 
 	@${RM} ${OBJECTDIR}/net_outbound.o.d 
-	@${RM} ${OBJECTDIR}/net_outbound.o 
 	${MP_CC} $(MP_EXTRA_CC_PRE)  net_outbound.c  -o ${OBJECTDIR}/net_outbound.o  -c -mcpu=$(MP_PROCESSOR_OPTION)  -MMD -MF "${OBJECTDIR}/net_outbound.o.d"        -g -omf=elf -mlarge-data -O1 -msmart-io=1 -Wall -msfr-warn=off
 	@${FIXDEPS} "${OBJECTDIR}/net_outbound.o.d" $(SILENT)  -rsi ${MP_CC_DIR}../ 
 	
 ${OBJECTDIR}/net_inbound.o: net_inbound.c  nbproject/Makefile-${CND_CONF}.mk
-	@${MKDIR} "${OBJECTDIR}" 
+	@${MKDIR} ${OBJECTDIR} 
 	@${RM} ${OBJECTDIR}/net_inbound.o.d 
-	@${RM} ${OBJECTDIR}/net_inbound.o 
 	${MP_CC} $(MP_EXTRA_CC_PRE)  net_inbound.c  -o ${OBJECTDIR}/net_inbound.o  -c -mcpu=$(MP_PROCESSOR_OPTION)  -MMD -MF "${OBJECTDIR}/net_inbound.o.d"        -g -omf=elf -mlarge-data -O1 -msmart-io=1 -Wall -msfr-warn=off
 	@${FIXDEPS} "${OBJECTDIR}/net_inbound.o.d" $(SILENT)  -rsi ${MP_CC_DIR}../ 
 	
 ${OBJECTDIR}/net_common.o: net_common.c  nbproject/Makefile-${CND_CONF}.mk
-	@${MKDIR} "${OBJECTDIR}" 
+	@${MKDIR} ${OBJECTDIR} 
 	@${RM} ${OBJECTDIR}/net_common.o.d 
-	@${RM} ${OBJECTDIR}/net_common.o 
 	${MP_CC} $(MP_EXTRA_CC_PRE)  net_common.c  -o ${OBJECTDIR}/net_common.o  -c -mcpu=$(MP_PROCESSOR_OPTION)  -MMD -MF "${OBJECTDIR}/net_common.o.d"        -g -omf=elf -mlarge-data -O1 -msmart-io=1 -Wall -msfr-warn=off
 	@${FIXDEPS} "${OBJECTDIR}/net_common.o.d" $(SILENT)  -rsi ${MP_CC_DIR}../ 
 	
 ${OBJECTDIR}/UART2.o: UART2.c  nbproject/Makefile-${CND_CONF}.mk
-	@${MKDIR} "${OBJECTDIR}" 
+	@${MKDIR} ${OBJECTDIR} 
 	@${RM} ${OBJECTDIR}/UART2.o.d 
-	@${RM} ${OBJECTDIR}/UART2.o 
 	${MP_CC} $(MP_EXTRA_CC_PRE)  UART2.c  -o ${OBJECTDIR}/UART2.o  -c -mcpu=$(MP_PROCESSOR_OPTION)  -MMD -MF "${OBJECTDIR}/UART2.o.d"        -g -omf=elf -mlarge-data -O1 -msmart-io=1 -Wall -msfr-warn=off
 	@${FIXDEPS} "${OBJECTDIR}/UART2.o.d" $(SILENT)  -rsi ${MP_CC_DIR}../ 
 	
 ${OBJECTDIR}/cameraManager.o: cameraManager.c  nbproject/Makefile-${CND_CONF}.mk
-	@${MKDIR} "${OBJECTDIR}" 
+	@${MKDIR} ${OBJECTDIR} 
 	@${RM} ${OBJECTDIR}/cameraManager.o.d 
-	@${RM} ${OBJECTDIR}/cameraManager.o 
 	${MP_CC} $(MP_EXTRA_CC_PRE)  cameraManager.c  -o ${OBJECTDIR}/cameraManager.o  -c -mcpu=$(MP_PROCESSOR_OPTION)  -MMD -MF "${OBJECTDIR}/cameraManager.o.d"        -g -omf=elf -mlarge-data -O1 -msmart-io=1 -Wall -msfr-warn=off
 	@${FIXDEPS} "${OBJECTDIR}/cameraManager.o.d" $(SILENT)  -rsi ${MP_CC_DIR}../ 
 	
 ${OBJECTDIR}/InputCapture.o: InputCapture.c  nbproject/Makefile-${CND_CONF}.mk
-	@${MKDIR} "${OBJECTDIR}" 
+	@${MKDIR} ${OBJECTDIR} 
 	@${RM} ${OBJECTDIR}/InputCapture.o.d 
-	@${RM} ${OBJECTDIR}/InputCapture.o 
 	${MP_CC} $(MP_EXTRA_CC_PRE)  InputCapture.c  -o ${OBJECTDIR}/InputCapture.o  -c -mcpu=$(MP_PROCESSOR_OPTION)  -MMD -MF "${OBJECTDIR}/InputCapture.o.d"        -g -omf=elf -mlarge-data -O1 -msmart-io=1 -Wall -msfr-warn=off
 	@${FIXDEPS} "${OBJECTDIR}/InputCapture.o.d" $(SILENT)  -rsi ${MP_CC_DIR}../ 
 	
 ${OBJECTDIR}/OutputCompare.o: OutputCompare.c  nbproject/Makefile-${CND_CONF}.mk
-	@${MKDIR} "${OBJECTDIR}" 
+	@${MKDIR} ${OBJECTDIR} 
 	@${RM} ${OBJECTDIR}/OutputCompare.o.d 
-	@${RM} ${OBJECTDIR}/OutputCompare.o 
 	${MP_CC} $(MP_EXTRA_CC_PRE)  OutputCompare.c  -o ${OBJECTDIR}/OutputCompare.o  -c -mcpu=$(MP_PROCESSOR_OPTION)  -MMD -MF "${OBJECTDIR}/OutputCompare.o.d"        -g -omf=elf -mlarge-data -O1 -msmart-io=1 -Wall -msfr-warn=off
 	@${FIXDEPS} "${OBJECTDIR}/OutputCompare.o.d" $(SILENT)  -rsi ${MP_CC_DIR}../ 
 	
 ${OBJECTDIR}/PWM.o: PWM.c  nbproject/Makefile-${CND_CONF}.mk
-	@${MKDIR} "${OBJECTDIR}" 
+	@${MKDIR} ${OBJECTDIR} 
 	@${RM} ${OBJECTDIR}/PWM.o.d 
-	@${RM} ${OBJECTDIR}/PWM.o 
 	${MP_CC} $(MP_EXTRA_CC_PRE)  PWM.c  -o ${OBJECTDIR}/PWM.o  -c -mcpu=$(MP_PROCESSOR_OPTION)  -MMD -MF "${OBJECTDIR}/PWM.o.d"        -g -omf=elf -mlarge-data -O1 -msmart-io=1 -Wall -msfr-warn=off
 	@${FIXDEPS} "${OBJECTDIR}/PWM.o.d" $(SILENT)  -rsi ${MP_CC_DIR}../ 
 	
 ${OBJECTDIR}/fmath.o: fmath.c  nbproject/Makefile-${CND_CONF}.mk
-	@${MKDIR} "${OBJECTDIR}" 
+	@${MKDIR} ${OBJECTDIR} 
 	@${RM} ${OBJECTDIR}/fmath.o.d 
-	@${RM} ${OBJECTDIR}/fmath.o 
 	${MP_CC} $(MP_EXTRA_CC_PRE)  fmath.c  -o ${OBJECTDIR}/fmath.o  -c -mcpu=$(MP_PROCESSOR_OPTION)  -MMD -MF "${OBJECTDIR}/fmath.o.d"        -g -omf=elf -mlarge-data -O1 -msmart-io=1 -Wall -msfr-warn=off
 	@${FIXDEPS} "${OBJECTDIR}/fmath.o.d" $(SILENT)  -rsi ${MP_CC_DIR}../ 
 	
 ${OBJECTDIR}/delay.o: delay.c  nbproject/Makefile-${CND_CONF}.mk
-	@${MKDIR} "${OBJECTDIR}" 
+	@${MKDIR} ${OBJECTDIR} 
 	@${RM} ${OBJECTDIR}/delay.o.d 
-	@${RM} ${OBJECTDIR}/delay.o 
 	${MP_CC} $(MP_EXTRA_CC_PRE)  delay.c  -o ${OBJECTDIR}/delay.o  -c -mcpu=$(MP_PROCESSOR_OPTION)  -MMD -MF "${OBJECTDIR}/delay.o.d"        -g -omf=elf -mlarge-data -O1 -msmart-io=1 -Wall -msfr-warn=off
 	@${FIXDEPS} "${OBJECTDIR}/delay.o.d" $(SILENT)  -rsi ${MP_CC_DIR}../ 
 	
 ${OBJECTDIR}/StringUtils.o: StringUtils.c  nbproject/Makefile-${CND_CONF}.mk
-	@${MKDIR} "${OBJECTDIR}" 
+	@${MKDIR} ${OBJECTDIR} 
 	@${RM} ${OBJECTDIR}/StringUtils.o.d 
-	@${RM} ${OBJECTDIR}/StringUtils.o 
 	${MP_CC} $(MP_EXTRA_CC_PRE)  StringUtils.c  -o ${OBJECTDIR}/StringUtils.o  -c -mcpu=$(MP_PROCESSOR_OPTION)  -MMD -MF "${OBJECTDIR}/StringUtils.o.d"        -g -omf=elf -mlarge-data -O1 -msmart-io=1 -Wall -msfr-warn=off
 	@${FIXDEPS} "${OBJECTDIR}/StringUtils.o.d" $(SILENT)  -rsi ${MP_CC_DIR}../ 
 	
 ${OBJECTDIR}/timer.o: timer.c  nbproject/Makefile-${CND_CONF}.mk
-	@${MKDIR} "${OBJECTDIR}" 
+	@${MKDIR} ${OBJECTDIR} 
 	@${RM} ${OBJECTDIR}/timer.o.d 
-	@${RM} ${OBJECTDIR}/timer.o 
 	${MP_CC} $(MP_EXTRA_CC_PRE)  timer.c  -o ${OBJECTDIR}/timer.o  -c -mcpu=$(MP_PROCESSOR_OPTION)  -MMD -MF "${OBJECTDIR}/timer.o.d"        -g -omf=elf -mlarge-data -O1 -msmart-io=1 -Wall -msfr-warn=off
 	@${FIXDEPS} "${OBJECTDIR}/timer.o.d" $(SILENT)  -rsi ${MP_CC_DIR}../ 
 	
 ${OBJECTDIR}/VN100.o: VN100.c  nbproject/Makefile-${CND_CONF}.mk
-	@${MKDIR} "${OBJECTDIR}" 
+	@${MKDIR} ${OBJECTDIR} 
 	@${RM} ${OBJECTDIR}/VN100.o.d 
-	@${RM} ${OBJECTDIR}/VN100.o 
 	${MP_CC} $(MP_EXTRA_CC_PRE)  VN100.c  -o ${OBJECTDIR}/VN100.o  -c -mcpu=$(MP_PROCESSOR_OPTION)  -MMD -MF "${OBJECTDIR}/VN100.o.d"        -g -omf=elf -mlarge-data -O1 -msmart-io=1 -Wall -msfr-warn=off
 	@${FIXDEPS} "${OBJECTDIR}/VN100.o.d" $(SILENT)  -rsi ${MP_CC_DIR}../ 
 	
 ${OBJECTDIR}/VN_lib.o: VN_lib.c  nbproject/Makefile-${CND_CONF}.mk
-	@${MKDIR} "${OBJECTDIR}" 
+	@${MKDIR} ${OBJECTDIR} 
 	@${RM} ${OBJECTDIR}/VN_lib.o.d 
-	@${RM} ${OBJECTDIR}/VN_lib.o 
 	${MP_CC} $(MP_EXTRA_CC_PRE)  VN_lib.c  -o ${OBJECTDIR}/VN_lib.o  -c -mcpu=$(MP_PROCESSOR_OPTION)  -MMD -MF "${OBJECTDIR}/VN_lib.o.d"        -g -omf=elf -mlarge-data -O1 -msmart-io=1 -Wall -msfr-warn=off
 	@${FIXDEPS} "${OBJECTDIR}/VN_lib.o.d" $(SILENT)  -rsi ${MP_CC_DIR}../ 
 	
 ${OBJECTDIR}/VN_math.o: VN_math.c  nbproject/Makefile-${CND_CONF}.mk
-	@${MKDIR} "${OBJECTDIR}" 
+	@${MKDIR} ${OBJECTDIR} 
 	@${RM} ${OBJECTDIR}/VN_math.o.d 
-	@${RM} ${OBJECTDIR}/VN_math.o 
 	${MP_CC} $(MP_EXTRA_CC_PRE)  VN_math.c  -o ${OBJECTDIR}/VN_math.o  -c -mcpu=$(MP_PROCESSOR_OPTION)  -MMD -MF "${OBJECTDIR}/VN_math.o.d"        -g -omf=elf -mlarge-data -O1 -msmart-io=1 -Wall -msfr-warn=off
 	@${FIXDEPS} "${OBJECTDIR}/VN_math.o.d" $(SILENT)  -rsi ${MP_CC_DIR}../ 
 	
 ${OBJECTDIR}/VN_user.o: VN_user.c  nbproject/Makefile-${CND_CONF}.mk
-	@${MKDIR} "${OBJECTDIR}" 
+	@${MKDIR} ${OBJECTDIR} 
 	@${RM} ${OBJECTDIR}/VN_user.o.d 
-	@${RM} ${OBJECTDIR}/VN_user.o 
 	${MP_CC} $(MP_EXTRA_CC_PRE)  VN_user.c  -o ${OBJECTDIR}/VN_user.o  -c -mcpu=$(MP_PROCESSOR_OPTION)  -MMD -MF "${OBJECTDIR}/VN_user.o.d"        -g -omf=elf -mlarge-data -O1 -msmart-io=1 -Wall -msfr-warn=off
 	@${FIXDEPS} "${OBJECTDIR}/VN_user.o.d" $(SILENT)  -rsi ${MP_CC_DIR}../ 
 	
 ${OBJECTDIR}/Anaconda.o: Anaconda.c  nbproject/Makefile-${CND_CONF}.mk
-	@${MKDIR} "${OBJECTDIR}" 
+	@${MKDIR} ${OBJECTDIR} 
 	@${RM} ${OBJECTDIR}/Anaconda.o.d 
-	@${RM} ${OBJECTDIR}/Anaconda.o 
 	${MP_CC} $(MP_EXTRA_CC_PRE)  Anaconda.c  -o ${OBJECTDIR}/Anaconda.o  -c -mcpu=$(MP_PROCESSOR_OPTION)  -MMD -MF "${OBJECTDIR}/Anaconda.o.d"        -g -omf=elf -mlarge-data -O1 -msmart-io=1 -Wall -msfr-warn=off
 	@${FIXDEPS} "${OBJECTDIR}/Anaconda.o.d" $(SILENT)  -rsi ${MP_CC_DIR}../ 
 	
 ${OBJECTDIR}/DisplayQuad.o: DisplayQuad.c  nbproject/Makefile-${CND_CONF}.mk
-	@${MKDIR} "${OBJECTDIR}" 
+	@${MKDIR} ${OBJECTDIR} 
 	@${RM} ${OBJECTDIR}/DisplayQuad.o.d 
-	@${RM} ${OBJECTDIR}/DisplayQuad.o 
 	${MP_CC} $(MP_EXTRA_CC_PRE)  DisplayQuad.c  -o ${OBJECTDIR}/DisplayQuad.o  -c -mcpu=$(MP_PROCESSOR_OPTION)  -MMD -MF "${OBJECTDIR}/DisplayQuad.o.d"        -g -omf=elf -mlarge-data -O1 -msmart-io=1 -Wall -msfr-warn=off
 	@${FIXDEPS} "${OBJECTDIR}/DisplayQuad.o.d" $(SILENT)  -rsi ${MP_CC_DIR}../ 
 	
 ${OBJECTDIR}/main.o: main.c  nbproject/Makefile-${CND_CONF}.mk
-	@${MKDIR} "${OBJECTDIR}" 
+	@${MKDIR} ${OBJECTDIR} 
 	@${RM} ${OBJECTDIR}/main.o.d 
-	@${RM} ${OBJECTDIR}/main.o 
 	${MP_CC} $(MP_EXTRA_CC_PRE)  main.c  -o ${OBJECTDIR}/main.o  -c -mcpu=$(MP_PROCESSOR_OPTION)  -MMD -MF "${OBJECTDIR}/main.o.d"        -g -omf=elf -mlarge-data -O1 -msmart-io=1 -Wall -msfr-warn=off
 	@${FIXDEPS} "${OBJECTDIR}/main.o.d" $(SILENT)  -rsi ${MP_CC_DIR}../ 
+	
+${OBJECTDIR}/_ext/2108356922/UART1.o: ../Common/UART1.c  nbproject/Makefile-${CND_CONF}.mk
+	@${MKDIR} ${OBJECTDIR}/_ext/2108356922 
+	@${RM} ${OBJECTDIR}/_ext/2108356922/UART1.o.d 
+	${MP_CC} $(MP_EXTRA_CC_PRE)  ../Common/UART1.c  -o ${OBJECTDIR}/_ext/2108356922/UART1.o  -c -mcpu=$(MP_PROCESSOR_OPTION)  -MMD -MF "${OBJECTDIR}/_ext/2108356922/UART1.o.d"        -g -omf=elf -mlarge-data -O1 -msmart-io=1 -Wall -msfr-warn=off
+	@${FIXDEPS} "${OBJECTDIR}/_ext/2108356922/UART1.o.d" $(SILENT)  -rsi ${MP_CC_DIR}../ 
+	
+${OBJECTDIR}/_ext/2108356922/debug.o: ../Common/debug.c  nbproject/Makefile-${CND_CONF}.mk
+	@${MKDIR} ${OBJECTDIR}/_ext/2108356922 
+	@${RM} ${OBJECTDIR}/_ext/2108356922/debug.o.d 
+	${MP_CC} $(MP_EXTRA_CC_PRE)  ../Common/debug.c  -o ${OBJECTDIR}/_ext/2108356922/debug.o  -c -mcpu=$(MP_PROCESSOR_OPTION)  -MMD -MF "${OBJECTDIR}/_ext/2108356922/debug.o.d"        -g -omf=elf -mlarge-data -O1 -msmart-io=1 -Wall -msfr-warn=off
+	@${FIXDEPS} "${OBJECTDIR}/_ext/2108356922/debug.o.d" $(SILENT)  -rsi ${MP_CC_DIR}../ 
 	
 endif
 
@@ -500,13 +429,13 @@
 ifeq ($(TYPE_IMAGE), DEBUG_RUN)
 dist/${CND_CONF}/${IMAGE_TYPE}/AttitudeManager.${IMAGE_TYPE}.${OUTPUT_SUFFIX}: ${OBJECTFILES}  nbproject/Makefile-${CND_CONF}.mk    
 	@${MKDIR} dist/${CND_CONF}/${IMAGE_TYPE} 
-	${MP_CC} $(MP_EXTRA_LD_PRE)  -o dist/${CND_CONF}/${IMAGE_TYPE}/AttitudeManager.${IMAGE_TYPE}.${OUTPUT_SUFFIX}  ${OBJECTFILES_QUOTED_IF_SPACED}      -mcpu=$(MP_PROCESSOR_OPTION)        -D__DEBUG -D__MPLAB_DEBUGGER_ICD3=1  -omf=elf  -mreserve=data@0x800:0x81F -mreserve=data@0x820:0x821 -mreserve=data@0x822:0x823 -mreserve=data@0x824:0x825 -mreserve=data@0x826:0x84F   -Wl,,--defsym=__MPLAB_BUILD=1,--defsym=__MPLAB_DEBUG=1,--defsym=__DEBUG=1,--defsym=__MPLAB_DEBUGGER_ICD3=1,$(MP_LINKER_FILE_OPTION),--heap=16384,--stack=16,--check-sections,--data-init,--pack-data,--handles,--isr,--no-gc-sections,--fill-upper=0,--stackguard=16,--no-force-link,--smart-io,-Map="${DISTDIR}/${PROJECTNAME}.${IMAGE_TYPE}.map",--report-mem$(MP_EXTRA_LD_POST) 
+	${MP_CC} $(MP_EXTRA_LD_PRE)  -o dist/${CND_CONF}/${IMAGE_TYPE}/AttitudeManager.${IMAGE_TYPE}.${OUTPUT_SUFFIX}  ${OBJECTFILES_QUOTED_IF_SPACED}      -mcpu=$(MP_PROCESSOR_OPTION)        -D__DEBUG -D__MPLAB_DEBUGGER_ICD3=1  -omf=elf -Wl,--defsym=__MPLAB_BUILD=1,--defsym=__ICD2RAM=1,--defsym=__MPLAB_DEBUG=1,--defsym=__DEBUG=1,--defsym=__MPLAB_DEBUGGER_ICD3=1,$(MP_LINKER_FILE_OPTION),--heap=16384,--stack=16,--check-sections,--data-init,--pack-data,--handles,--isr,--no-gc-sections,--fill-upper=0,--stackguard=16,--no-force-link,--smart-io,-Map="${DISTDIR}/${PROJECTNAME}.${IMAGE_TYPE}.map",--report-mem$(MP_EXTRA_LD_POST) 
 	
 else
 dist/${CND_CONF}/${IMAGE_TYPE}/AttitudeManager.${IMAGE_TYPE}.${OUTPUT_SUFFIX}: ${OBJECTFILES}  nbproject/Makefile-${CND_CONF}.mk   
 	@${MKDIR} dist/${CND_CONF}/${IMAGE_TYPE} 
-	${MP_CC} $(MP_EXTRA_LD_PRE)  -o dist/${CND_CONF}/${IMAGE_TYPE}/AttitudeManager.${IMAGE_TYPE}.${DEBUGGABLE_SUFFIX}  ${OBJECTFILES_QUOTED_IF_SPACED}      -mcpu=$(MP_PROCESSOR_OPTION)        -omf=elf -Wl,,--defsym=__MPLAB_BUILD=1,$(MP_LINKER_FILE_OPTION),--heap=16384,--stack=16,--check-sections,--data-init,--pack-data,--handles,--isr,--no-gc-sections,--fill-upper=0,--stackguard=16,--no-force-link,--smart-io,-Map="${DISTDIR}/${PROJECTNAME}.${IMAGE_TYPE}.map",--report-mem$(MP_EXTRA_LD_POST) 
-	${MP_CC_DIR}\\xc16-bin2hex dist/${CND_CONF}/${IMAGE_TYPE}/AttitudeManager.${IMAGE_TYPE}.${DEBUGGABLE_SUFFIX} -a  -omf=elf  
+	${MP_CC} $(MP_EXTRA_LD_PRE)  -o dist/${CND_CONF}/${IMAGE_TYPE}/AttitudeManager.${IMAGE_TYPE}.${DEBUGGABLE_SUFFIX}  ${OBJECTFILES_QUOTED_IF_SPACED}      -mcpu=$(MP_PROCESSOR_OPTION)        -omf=elf -Wl,--defsym=__MPLAB_BUILD=1,$(MP_LINKER_FILE_OPTION),--heap=16384,--stack=16,--check-sections,--data-init,--pack-data,--handles,--isr,--no-gc-sections,--fill-upper=0,--stackguard=16,--no-force-link,--smart-io,-Map="${DISTDIR}/${PROJECTNAME}.${IMAGE_TYPE}.map",--report-mem$(MP_EXTRA_LD_POST) 
+	${MP_CC_DIR}\\xc16-bin2hex dist/${CND_CONF}/${IMAGE_TYPE}/AttitudeManager.${IMAGE_TYPE}.${DEBUGGABLE_SUFFIX} -a  -omf=elf 
 	
 endif
 
