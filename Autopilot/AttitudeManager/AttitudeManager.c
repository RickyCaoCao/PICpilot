--- conflicted
+++ resolved
@@ -845,7 +845,6 @@
     }
  
 }
-<<<<<<< HEAD
 int writeDatalink(p_priority packet){
     struct telem_block* statusData = createTelemetryBlock(packet);
     switch(packet){
@@ -933,49 +932,6 @@
         default:
             break;
     }
-=======
-int writeDatalink(){
-     
-    struct telem_block* statusData = createTelemetryBlock();//getDebugTelemetryBlock();
-
-    statusData->lat = gps_Latitude;
-    statusData->lon = gps_Longitude;
-    statusData->millis = gps_Time;
-    statusData->pitch = imu_PitchAngle;
-    statusData->roll = imu_RollAngle;
-    statusData->yaw = imu_YawAngle;
-    statusData->pitchRate = imu_PitchRate;
-    statusData->rollRate = imu_RollRate;
-    statusData->yawRate = imu_YawRate;
-    statusData->kd_gain = getGain(displayGain, GAIN_KD);
-    statusData->kp_gain = getGain(displayGain, GAIN_KP);
-    statusData->ki_gain = getGain(displayGain, GAIN_KI);
-    statusData->groundSpeed = gps_GroundSpeed;
-    statusData->altitude = gps_Altitude;
-    statusData->heading = gps_Heading;
-    statusData->pitchSetpoint = getPitchAngleSetpoint();
-    statusData->rollSetpoint = getRollAngleSetpoint();
-    statusData->headingSetpoint = sp_Heading;
-    statusData->throttleSetpoint = (int)(((long int)(sp_ThrottleRate + MAX_PWM) * 100) / MAX_PWM/2);
-    statusData->flapSetpoint = (int)(((long int)(sp_FlapRate + MAX_PWM) * 100) / MAX_PWM/2);
-    statusData->altitudeSetpoint = sp_Altitude;
-    statusData->cPitchSetpoint = getPitchRateInput(PITCH_RC_SOURCE);
-    statusData->cRollSetpoint = getRollRateInput(ROLL_RC_SOURCE);
-    statusData->cYawSetpoint = getYawRateInput(YAW_RC_SOURCE);
-    char str[20];
-    sprintf(str, "Link: %d", getRollRateInput(ROLL_RC_SOURCE));
-    debug(str);
-    statusData->lastCommandSent = lastCommandSentCode;
-    statusData->errorCodes = getErrorCodes() + ((input_RC_UHFSwitch < -429)<< 11);
-    statusData->cameraStatus = cameraCounter;
-    statusData->waypointIndex = waypointIndex;
-    statusData->editing_gain = displayGain + ((input_RC_Switch1 > 380) << 4);
-    statusData->gpsStatus = gps_Satellites + (gps_PositionFix << 4);
-    statusData->batteryLevel = batteryLevel;
-    statusData->waypointCount = waypointCount;
-    statusData->airspeed = (int)airspeed;
->>>>>>> 16575a51
-
 
     if (BLOCKING_MODE) {
         sendTelemetryBlock(statusData);
