/*
 * File:   OrientationControl.c
 * Author: Chris Hajduk
 *
 * Created on October 29, 2013, 9:41 PM
 */
#include "OutputCompare.h"
#include "OrientationControl.h"
#include "main.h"
#include "AttitudeManager.h"
#include "VN100.h"

//float constmax = 2.7188;
/*
 kgain[Yaw Pitch Roll Heading Altitude Throttle]
 */

//TODO: Change these variable names to more generic names for inclusion of heading
//25.2125988006591
<<<<<<< HEAD
float kd_gain[6] = {0, 0, 0, 0, 0, 0};
float kp_gain[6] = {0, 1e-8, 0, 0, 0, 1e-9};
=======
float kd_gain[6] = {0.0, 0, 0, 0, 0, 0};
float kp_gain[6] = {0.0, 0.0, 0.0, 0, 0, 0};//{1, 0.5, 2.5, 1.5, 1.25, 0.05};
>>>>>>> 3ffb1460
float ki_gain[6]= {0, 0, 0, 0, 0, 0};
//Interal Values
float sum_gain[6] = {0, 0, 0, 0, 0, 0};
long int lastControlTime[6] = {0, 0, 0, 0, 0, 0};
//Derivative Values
int lastError[6] = {0, 0, 0, 0, 0, 0}; //[0],[1],[2] are currently unused

char integralFreeze = 0;


int controlSignalThrottle(int setpoint, int output){
    int error = setpoint - output;
    if (integralFreeze == 0){
        sum_gain[THROTTLE] += (float)error;
    }
    int controlSignal = (int)(THROTTLE_SCALE_FACTOR * (error * kp_gain[THROTTLE] + sum_gain[THROTTLE] * ki_gain[THROTTLE]));
    return controlSignal;
}

int controlSignalAltitude(int setpoint, int output){
    int error = setpoint - output;
    if (integralFreeze == 0){
        sum_gain[ALTITUDE] += (float)error;
    }

    //Derivative Calculations ---Not necessarily needed for altitude
    int dValue = error - lastError[ALTITUDE];
    lastError[ALTITUDE] = error;


    int controlSignal = (int)(ALTITUDE_PITCH_SCALE_FACTOR * ((dValue * kd_gain[ALTITUDE]) + (error * kp_gain[ALTITUDE]) + (sum_gain[ALTITUDE] * ki_gain[ALTITUDE])));
    return controlSignal;
}

int controlSignalHeading(int setpoint, int output) { // function to find output based on gyro acceleration and PWM input
    //Take into account Heading overflow (330 degrees and 30 degrees is a 60 degree difference)
    if (setpoint - output > 180){
        output += 360;
    }
    else if (setpoint - output < -180){
        output -= 360;
    }
    
    int error = setpoint - output;
    if (integralFreeze == 0){
        sum_gain[HEADING] += (float)error;
    }
    
    //Derivative Calculations
    int dValue = error - lastError[HEADING];
    lastError[HEADING] = error;

    int controlSignal = (int)(HEADING_ROLL_SCALE_FACTOR * ((dValue * kd_gain[HEADING]) + (error * kp_gain[HEADING]) + (sum_gain[HEADING] * ki_gain[HEADING])));
    return controlSignal;
}
int controlSignalAngles(float setpoint, float output, unsigned char type, float SERVO_SCALE_FACTOR_ANGLES) { // function to find output based on gyro acceleration and PWM input

    float error = setpoint - output;
    if (integralFreeze == 0){
        sum_gain[type] += error;
    }

    int controlSignal = (int)(SERVO_SCALE_FACTOR_ANGLES * (error * kp_gain[type] + (sum_gain[type] * ki_gain[type])));
    return controlSignal;
}
int controlSignal(float setpoint, float output, unsigned char type) { // function to find output based on gyro acceleration and PWM input
    int controlSignal = (int)(SERVO_SCALE_FACTOR * (setpoint - output * kd_gain[type]));
    return controlSignal;
}

void freezeIntegral() {
    integralFreeze = 1;
}

void unfreezeIntegral() {
    integralFreeze = 0;
}

void setIntegralSum(unsigned char YPRH, float value) {
    sum_gain[YPRH] = value;
}
float getIntegralSum(unsigned char YPRH){
    return sum_gain[YPRH];
}

float getGain(unsigned char YPRH, unsigned char type){
    if (type == GAIN_KD){
        return kd_gain[YPRH];
    }
    else if (type == GAIN_KP){
        return kp_gain[YPRH];
    }
    else if (type == GAIN_KI){
        return ki_gain[YPRH];
    }
    else
        return -1;
}
void setGain(unsigned char YPRH, unsigned char type, float value){
    if (type == GAIN_KD){
        kd_gain[YPRH] = value;
    }
    else if (type == GAIN_KP){
        kp_gain[YPRH] = value;
    }
    else if (type == GAIN_KI){
        ki_gain[YPRH] = value;
    }

}<|MERGE_RESOLUTION|>--- conflicted
+++ resolved
@@ -11,19 +11,12 @@
 #include "VN100.h"
 
 //float constmax = 2.7188;
-/*
- kgain[Yaw Pitch Roll Heading Altitude Throttle]
- */
+
 
 //TODO: Change these variable names to more generic names for inclusion of heading
 //25.2125988006591
-<<<<<<< HEAD
-float kd_gain[6] = {0, 0, 0, 0, 0, 0};
-float kp_gain[6] = {0, 1e-8, 0, 0, 0, 1e-9};
-=======
 float kd_gain[6] = {0.0, 0, 0, 0, 0, 0};
-float kp_gain[6] = {0.0, 0.0, 0.0, 0, 0, 0};//{1, 0.5, 2.5, 1.5, 1.25, 0.05};
->>>>>>> 3ffb1460
+float kp_gain[6] = {5, 1e-3, 1e-3, 0, 0, 1e-3};//{1, 0.5, 2.5, 1.5, 1.25, 0.05};
 float ki_gain[6]= {0, 0, 0, 0, 0, 0};
 //Interal Values
 float sum_gain[6] = {0, 0, 0, 0, 0, 0};
