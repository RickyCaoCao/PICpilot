/*
 * File:   Anaconda.c
 * Author: Chris Hajduk
 *
 * Created on July 2, 2015, 8:04 PM
 */

#include "PWM.h"
#include "AttitudeManager.h"
#include "delay.h"
#include "Anaconda.h"
#include "ProgramStatus.h"

#if ANACONDA_VEHICLE

char vehicleArmed = 0;

void initialization(int* outputSignal){
<<<<<<< HEAD
    setPWM(THROTTLE_OUT_CHANNEL, MIN_PWM);
    p_priority numPacket = PRIORITY1;
=======
    setProgramStatus(UNARMED);
    setPWM(THROTTLE_OUT_CHANNEL,MIN_PWM);
>>>>>>> 16575a51
    while (!vehicleArmed){
        imuCommunication();
        asm("CLRWDT");
        writeDatalink(numPacket%3); //TODO: Change this for multiple packets
        readDatalink();
        inboundBufferMaintenance();
        outboundBufferMaintenance();
        Delay(200);
        asm("CLRWDT");
        numPacket = (numPacket + 1) % 3;
    }
}

void armVehicle(int delayTime){
    asm("CLRWDT");
    Delay(delayTime);
    asm("CLRWDT");
    setPWM(ROLL_OUT_CHANNEL, 0);
    setPWM(PITCH_OUT_CHANNEL, 0);
    setPWM(THROTTLE_OUT_CHANNEL, MIN_PWM);
    setPWM(YAW_OUT_CHANNEL, 0);
    setPWM(FLAP_OUT_CHANNEL, MIN_PWM);
    asm("CLRWDT");
    Delay(delayTime);
    asm("CLRWDT");
}

void dearmVehicle(){
    int i = 1;
    for (i = 1; i <= NUM_CHANNELS; i++){
        setPWM(i, MIN_PWM);
    }
    setProgramStatus(UNARMED);
    while (!vehicleArmed){
        readDatalink();
        writeDatalink(1); //TODO: Change this for multiple packets
        inboundBufferMaintenance();
        outboundBufferMaintenance();
        Delay(200);
        asm("CLRWDT");
    }
}

void takeOff(){

}
void landing(){
    
}

void inputMixing(int* channels, int* rollRate, int* pitchRate, int* throttle, int* yawRate, int* flap){
        if (getControlPermission(ROLL_CONTROL_SOURCE, ROLL_RC_SOURCE,0)){
            (*rollRate) = channels[0];
        }
        if (getControlPermission(THROTTLE_CONTROL_SOURCE, THROTTLE_RC_SOURCE,0))
            (*throttle) = (channels[2]);
        
        if (getControlPermission(FLAP_CONTROL_SOURCE, FLAP_RC_SOURCE,0))
            (*flap) = channels[FLAP_IN_CHANNEL-1];


        #if(TAIL_TYPE == STANDARD_TAIL)
            if (getControlPermission(PITCH_CONTROL_SOURCE, PITCH_RC_SOURCE,0)){
                (*pitchRate) = channels[1];
            }
            (*yawRate) = channels[3];
        #elif(TAIL_TYPE == INV_V_TAIL)
            if (getControlPermission(PITCH_CONTROL_SOURCE, PITCH_RC_SOURCE,0)){
                (*pitchRate) = (channels[1] - channels[3]) / (2 * ELEVATOR_PROPORTION);
            }
            (*yawRate) = (channels[1] + channels[3] ) / (2 * RUDDER_PROPORTION);
        #endif
}

void outputMixing(int* channels, int* control_Roll, int* control_Pitch, int* control_Throttle, int* control_Yaw, int* control_Flap){
    //code for different tail configurations
    #if(TAIL_TYPE == STANDARD_TAIL)    //is a normal t-tail
    {
        channels[1] = (*control_Pitch);
        channels[3] = (*control_Yaw);
    }

    #elif(TAIL_TYPE == V_TAIL)    //V-tail
    {
        //place holder
    }

    #elif(TAIL_TYPE == INV_V_TAIL)    //Inverse V-Tail
    {
        channels[1] =  (*control_Yaw) * RUDDER_PROPORTION + (*control_Pitch) * ELEVATOR_PROPORTION ; //Tail Output Right
        channels[3] =  (*control_Yaw) * RUDDER_PROPORTION - (*control_Pitch) * ELEVATOR_PROPORTION ; //Tail Output Left
    }
    #endif
    channels[0] = (*control_Roll);
    channels[2] = (*control_Throttle);
    channels[4] = (*control_Flap);
}

void checkLimits(int* channels){
    if (channels[0] > MAX_ROLL_PWM) {
        channels[0] = MAX_ROLL_PWM;
        // Limits the effects of the integrator, if the output signal is maxed out
//        if (getIntegralSum(ROLL) * getGain(ROLL, GAIN_KI) > sp_RollRate - sp_ComputedRollRate) {
//            setIntegralSum(ROLL, getIntegralSum(ROLL)/1.1);
//        }
    }
    if (channels[0] < MIN_ROLL_PWM) {
        channels[0] = MIN_ROLL_PWM;
        // Limits the effects of the integrator, if the output signal is maxed out
//        if (getIntegralSum(ROLL) * getGain(ROLL, GAIN_KI) < sp_RollAngle - sp_ComputedRollRate) {
//            setIntegralSum(ROLL, getIntegralSum(ROLL)/1.1);
//        }
    }
    if (channels[1] > MAX_PITCH_PWM) {
        channels[1] = MAX_PITCH_PWM;
        // Limits the effects of the integrator, if the output signal is maxed out
//        if (getIntegralSum(PITCH) * getGain(PITCH, GAIN_KI) > sp_PitchAngle - sp_ComputedPitchRate) {
//            setIntegralSum(PITCH, getIntegralSum(PITCH)/1.1);
//        }
    }
    else if (channels[1] < MIN_PITCH_PWM) {
        channels[1] = MIN_PITCH_PWM;
        // Limits the effects of the integrator, if the output signal is maxed out
//        if (getIntegralSum(PITCH) * getGain(PITCH, GAIN_KI) < sp_PitchAngle - sp_ComputedPitchRate) {
//            setIntegralSum(PITCH, getIntegralSum(PITCH)/1.1);
//        }
    }
    //Throttle = 2
    if (channels[2] > MAX_PWM){
        channels[2] = MAX_PWM;
    }
    else if (channels[2] < MIN_PWM){
        channels[2] = MIN_PWM;
    }

    if (channels[3] > MAX_YAW_PWM)
        channels[3] = MAX_YAW_PWM;
    else if (channels[3] < MIN_YAW_PWM)
        channels[3] = MIN_YAW_PWM;
    
    //Flaps
    if (channels[4] > MAX_PWM){
        channels[4] = MAX_PWM;
    }
    
}

void startArm()
{
    vehicleArmed = 1;
    armVehicle(2000);
}

void stopArm()
{
    vehicleArmed = 0;
    dearmVehicle();
}
#endif<|MERGE_RESOLUTION|>--- conflicted
+++ resolved
@@ -16,13 +16,9 @@
 char vehicleArmed = 0;
 
 void initialization(int* outputSignal){
-<<<<<<< HEAD
     setPWM(THROTTLE_OUT_CHANNEL, MIN_PWM);
     p_priority numPacket = PRIORITY1;
-=======
     setProgramStatus(UNARMED);
-    setPWM(THROTTLE_OUT_CHANNEL,MIN_PWM);
->>>>>>> 16575a51
     while (!vehicleArmed){
         imuCommunication();
         asm("CLRWDT");
