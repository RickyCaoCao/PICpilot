--- conflicted
+++ resolved
@@ -17,13 +17,6 @@
 
 #if DEBUG
         char str[20];
-<<<<<<< HEAD
-        if (status && SENSOR_CONNECTED)
-            sprintf(str, "Sensor %d is connected", sensor);
-        else if (status && SENSOR_INITIALIZED)
-            sprintf(str, "Sensor %d is initialized", sensor);
-        debug(str);
-=======
         if (status && SENSOR_CONNECTED){
             sprintf(str,"Sensor %d is connected", sensor);
             debug(str);
@@ -32,7 +25,6 @@
             sprintf(str, "Sensor %d is initialized", sensor);
             debug(str);
         }
->>>>>>> 2b6c1cce
 #endif
     }
     else{
