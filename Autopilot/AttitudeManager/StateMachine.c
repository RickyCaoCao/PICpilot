/* 
 * File:   StateMachine.c
 * Author: Chris Hajduk
 *
 * Created on June 9, 2015, 9:00 PM
 */

#include "StateMachine.h"
#include "../Common/debug.h"

/*
 * 
 */


//State Machine Triggers (Mostly Timers)
int uplinkTimer = 0;
int downlinkTimer = 0;
int imuTimer = 0;
char AMUpdate = 0;
long int stateMachineTimer = 0;
int dTime = 0;

//Important Autopilot Variables
int outputSignal[5];
int control_Roll, control_Pitch, control_Yaw, control_Throttle, control_Flap;

void StateMachine(char entryLocation){
    //Timers
    dTime = (int)(getTime() - stateMachineTimer);
    stateMachineTimer = getTime();
    uplinkTimer += dTime;
    downlinkTimer += dTime;
    stateMachineTimer += dTime;
    imuTimer += dTime;
    
    if(isDMADataAvailable() && checkDMA()){
        //Input from Controller
        inputCapture();
        //Recalculate all data dependent on any DMA data
        highLevelControl();
        lowLevelControl();
    }
    //Feedback systems such as this autopilot are very sensitive to timing. In order to keep it consistent we should try to keep the timing between the calculation of error corrections and the output the same.
    //In other words, roll pitch and yaw control, mixing, and output should take place in the same step.
    else if(AMUpdate){
        AMUpdate = 0;
        //Run - Angle control, and angular rate control
        //Input from Controller
        inputCapture();
        //Recalculate all data dependent on any DMA data
        highLevelControl();
        lowLevelControl();
    }
    else if(IMU_UPDATE_FREQUENCY <= imuTimer && entryLocation != STATEMACHINE_IMU){
        imuTimer = 0;
        //Poll Sensor
        imuCommunication();
        //Input from Controller
        inputCapture();
        highLevelControl();
        lowLevelControl();

    }
    else if(DATALINK_SEND_FREQUENCY <= downlinkTimer){
        //Compile and send data
        downlinkTimer = 0;
        writeDatalink();
        outboundBufferMaintenance();
    }
    else if(UPLINK_CHECK_FREQUENCY <= uplinkTimer){
        uplinkTimer = 0;
        readDatalink();
        inboundBufferMaintenance();
    }
    else{
        //Then Sleep
    }
    //Loop it back again!
    asm("CLRWDT");
}

#if FIXED_WING
void highLevelControl(){
    //If the commands come from the ground station
    if (getControlPermission(ALTITUDE_CONTROL,ALTITUDE_CONTROL_ON,ALTITUDE_CONTROL_SHIFT) && getControlPermission(ALTITUDE_CONTROL_SOURCE,ALTITUDE_GS_SOURCE,ALTITUDE_CONTROL_SOURCE_SHIFT)) {setPitchAngleSetpoint(altitudeControl(getAltitudeInput(ALTITUDE_GS_SOURCE), getAltitude()));setAltitudeSetpoint(getAltitudeInput(ALTITUDE_GS_SOURCE));setThrottleSetpoint(throttleControl(getAltitudeInput(ALTITUDE_GS_SOURCE),getAltitude()));}
   //If the commands come from the autopilot
    else if (getControlPermission(ALTITUDE_CONTROL,ALTITUDE_CONTROL_ON,ALTITUDE_CONTROL_SHIFT) && getControlPermission(ALTITUDE_CONTROL_SOURCE,ALTITUDE_AP_SOURCE,ALTITUDE_CONTROL_SOURCE_SHIFT)) {setPitchAngleSetpoint(altitudeControl(getAltitudeInput(ALTITUDE_AP_SOURCE), getAltitude()));setAltitudeSetpoint(getAltitudeInput(ALTITUDE_AP_SOURCE));setThrottleSetpoint(throttleControl(getAltitudeInput(ALTITUDE_AP_SOURCE),getAltitude()));}
    //If commands come from the ground station
    else if (getControlPermission(PITCH_CONTROL_SOURCE, PITCH_GS_SOURCE,PITCH_CONTROL_SOURCE_SHIFT)) setPitchAngleSetpoint(getPitchAngleInput(PITCH_GS_SOURCE));
    //If commands come from the RC controller
    else setPitchAngleSetpoint(getPitchAngleInput(PITCH_RC_SOURCE));

    //If commands come from the autopilot
    if (getControlPermission(HEADING_CONTROL, HEADING_CONTROL_ON, HEADING_CONTROL_SHIFT)) {setRollAngleSetpoint(headingControl(getHeadingSetpoint(), getHeading()));}
    //If commands come from the ground station
    else if (getControlPermission(ROLL_CONTROL_SOURCE, ROLL_GS_SOURCE, ROLL_CONTROL_SOURCE_SHIFT)) {setRollAngleSetpoint(getRollAngleInput(ROLL_GS_SOURCE));}
    //If commands come from the RC controller
    else  {setRollAngleSetpoint(getRollAngleInput(ROLL_RC_SOURCE));}
}

void lowLevelControl(){
    //If commands come from the autopilot
    if (getControlPermission(ROLL_CONTROL_TYPE, ANGLE_CONTROL,ROLL_CONTROL_TYPE_SHIFT) || getControlPermission(HEADING_CONTROL,HEADING_CONTROL_ON, HEADING_CONTROL_SHIFT)) setRollRateSetpoint(rollAngleControl(getRollAngleSetpoint(), -getRoll()));       //Keep a steady Roll Angle
    //If commands come from the ground station
    else if (getControlPermission(ROLL_CONTROL_SOURCE, ROLL_GS_SOURCE,ROLL_CONTROL_SOURCE_SHIFT) || getControlPermission(ALTITUDE_CONTROL,ALTITUDE_CONTROL_ON,0)) setRollRateSetpoint(getRollRateInput(ROLL_GS_SOURCE));
    //If commands come from the RC Controller
    else setRollRateSetpoint(getRollRateInput(ROLL_RC_SOURCE));

    //If commands come from the autopilot
    if (getControlPermission(PITCH_CONTROL_TYPE, ANGLE_CONTROL,PITCH_CONTROL_TYPE_SHIFT)){
        setPitchRateSetpoint(pitchAngleControl(getPitchAngleSetpoint(), -getPitch()));   //Keep a steady Pitch Angle
        setPitchRateSetpoint(coordinatedTurn(getPitchRateSetpoint(), getRoll()));       //Apply Coordinated Turn
    }
    //If commands come from the ground station
    else if (getControlPermission(PITCH_CONTROL_SOURCE, PITCH_GS_SOURCE,PITCH_CONTROL_SOURCE_SHIFT)){
        setPitchRateSetpoint(getPitchRateInput(PITCH_GS_SOURCE));                         //Keep a steady Pitch Angle
        setPitchRateSetpoint(coordinatedTurn(getPitchRateSetpoint(), getRoll()));       //Apply Coordinated Turn
    }
    //If commands come from the RC Controller
    else{
        setPitchRateSetpoint(getPitchRateInput(PITCH_RC_SOURCE));                         //Keep a steady Pitch Angle
        setPitchRateSetpoint(coordinatedTurn(getPitchRateSetpoint(), getRoll()));       //Apply Coordinated Turn
    }
    
    //If commands come from the ground station
    if (getControlPermission(FLAP_CONTROL_SOURCE, FLAP_GS_SOURCE ,FLAP_CONTROL_SOURCE_SHIFT)){setFlapSetpoint(getFlapInput(FLAP_GS_SOURCE));}
    //If commands come from the RC Controller
    else if (getControlPermission(FLAP_CONTROL_SOURCE,FLAP_RC_SOURCE, FLAP_CONTROL_SOURCE_SHIFT)){setFlapSetpoint(getFlapInput(FLAP_RC_SOURCE));}

    //If commands come from the ground station
    if (getControlPermission(THROTTLE_CONTROL_SOURCE, THROTTLE_GS_SOURCE ,THROTTLE_CONTROL_SOURCE_SHIFT)){setThrottleSetpoint(getThrottleInput(THROTTLE_GS_SOURCE));}
    //If commands come from the RC Controller
    else if (getControlPermission(THROTTLE_CONTROL_SOURCE,THROTTLE_RC_SOURCE, THROTTLE_CONTROL_SOURCE_SHIFT)){setThrottleSetpoint(getThrottleInput(THROTTLE_RC_SOURCE));}

    control_Roll = rollRateControl((float)getRollRateSetpoint(), -getRollRate());
    control_Pitch = pitchRateControl((float)getPitchRateSetpoint(), -getPitchRate());
    control_Yaw = yawRateControl((float)getYawRateSetpoint(), -getYawRate());
    control_Throttle = getThrottleSetpoint();
    control_Flap = getFlapSetpoint();
    //Mixing!
    outputMixing(outputSignal, &control_Roll, &control_Pitch, &control_Throttle, &control_Yaw, &control_Flap);
    //Error Checking
    checkLimits(outputSignal);
    //Then Output
    unsigned int cameraCounter = 0; //TODO: TEMPORARY, STORE TIME NOT COUNTER (OR BOTH) IMPLEMENT THIS A BETTER WAY
    unsigned int cameraPWM = cameraPollingRuntime(getLatitude(), getLongitude(), getTime(), &cameraCounter, getRoll(), getPitch());
    unsigned int gimbalPWM = cameraGimbalStabilization(getRoll());
    unsigned int goProGimbalPWM = goProGimbalStabilization(getRoll());
    unsigned int verticalGoProPWM = goProVerticalstabilization(getPitch());
    //For fixed-wing aircraft: Typically 0 = Roll, 1 = Pitch, 2 = Throttle, 3 = Yaw
<<<<<<< HEAD
    setPWM(ROLL_OUT_CHANNEL, outputSignal[0]);//Roll
    setPWM(PITCH_OUT_CHANNEL, outputSignal[1]); //Pitch
    setPWM(THROTTLE_OUT_CHANNEL, outputSignal[2]);//Throttle
    setPWM(YAW_OUT_CHANNEL, outputSignal[3]); //Yaw
    //setPWM(5, goProGimbalPWM);
    //setPWM(6, verticalGoProPWM);
    //setPWM(7, gimbalPWM);
=======
    setPWM(1, outputSignal[0]);//Roll
    setPWM(2, outputSignal[1]); //Pitch
    setPWM(3, outputSignal[2]);//Throttle
    setPWM(4, outputSignal[3]); //Yaw
    //setPWM(5, goProGimbalPWM);
    setPWM(6, verticalGoProPWM);
    setPWM(7, gimbalPWM);
>>>>>>> dbbd05d0
    //setPWM(8, cameraPWM);
    setPWM(FLAP_OUT_CHANNEL, outputSignal[4]); //Flaps //TODO Set this to 8 for testing current- Will be set to 9 when PWM expansion is finished
}
#elif COPTER
void highLevelControl(){
    setYawRateSetpoint(headingControl(getHeadingSetpoint(), getHeading()));       //Keep a steady Roll Heading
}

void lowLevelControl(){
    control_Throttle = throttleControl(getAltitudeInput(), getAltitude());       //Hold a steady throttle (more or less airspeed for fixed wings)
    setRollRateSetpoint(rollAngleControl(getRollAngleSetpoint(), getRoll()));       //Keep a steady Roll Angle
    setPitchRateSetpoint(pitchAngleControl(getPitchAngleSetpoint(), getPitch()));   //Keep a steady Pitch Angle
    control_Roll = rollRateControl(getRollRateSetpoint(), getRollRate());
    control_Pitch = pitchRateControl(getPitchRateSetpoint(), getPitchRate());
    control_Yaw = yawRateControl(getYawRateSetpoint(), getYawRate());

    //Mixing!
    outputMixing(outputSignal, &control_Roll, &control_Pitch, &control_Throttle, &control_Yaw, &control_Flap);

    //Error Checking
    checkLimits(outputSignal);
    //For fixed-wing aircraft: Typically 0 = Roll, 1 = Pitch, 2 = Throttle, 3 = Yaw
    setPWM(1, outputSignal[0]);//Roll
    setPWM(2, outputSignal[1]); //Pitch
    setPWM(3, outputSignal[2]);//Throttle
    setPWM(4, outputSignal[3]); //Yaw
}
#endif
void forceStateMachineUpdate(){
    AMUpdate = 1;
}
<|MERGE_RESOLUTION|>--- conflicted
+++ resolved
@@ -149,7 +149,7 @@
     unsigned int goProGimbalPWM = goProGimbalStabilization(getRoll());
     unsigned int verticalGoProPWM = goProVerticalstabilization(getPitch());
     //For fixed-wing aircraft: Typically 0 = Roll, 1 = Pitch, 2 = Throttle, 3 = Yaw
-<<<<<<< HEAD
+    
     setPWM(ROLL_OUT_CHANNEL, outputSignal[0]);//Roll
     setPWM(PITCH_OUT_CHANNEL, outputSignal[1]); //Pitch
     setPWM(THROTTLE_OUT_CHANNEL, outputSignal[2]);//Throttle
@@ -157,17 +157,8 @@
     //setPWM(5, goProGimbalPWM);
     //setPWM(6, verticalGoProPWM);
     //setPWM(7, gimbalPWM);
-=======
-    setPWM(1, outputSignal[0]);//Roll
-    setPWM(2, outputSignal[1]); //Pitch
-    setPWM(3, outputSignal[2]);//Throttle
-    setPWM(4, outputSignal[3]); //Yaw
-    //setPWM(5, goProGimbalPWM);
-    setPWM(6, verticalGoProPWM);
-    setPWM(7, gimbalPWM);
->>>>>>> dbbd05d0
     //setPWM(8, cameraPWM);
-    setPWM(FLAP_OUT_CHANNEL, outputSignal[4]); //Flaps //TODO Set this to 8 for testing current- Will be set to 9 when PWM expansion is finished
+    setPWM(FLAP_OUT_CHANNEL, outputSignal[4]); //Flaps
 }
 #elif COPTER
 void highLevelControl(){
